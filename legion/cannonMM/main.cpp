--- conflicted
+++ resolved
@@ -67,7 +67,6 @@
     tacoFill<valType>(ctx, runtime, B, bPart, 1);
     tacoFill<valType>(ctx, runtime, C, cPart, 1);
 
-<<<<<<< HEAD
     // Place the tensors.
     auto part = placeLegionA(ctx, runtime, A, gx, gy);
     placeLegionB(ctx, runtime, B, gx, gy);
@@ -76,12 +75,8 @@
     initCuBLAS(ctx, runtime);
 
     // Compute on the tensors.
-    benchmark(ctx, runtime, [&]() { computeLegion(ctx, runtime, A, B, C, part, gy); });
+    benchmark(ctx, runtime, [&]() { computeLegion(ctx, runtime, A, B, C, part, gx); });
   }
-=======
-  // Compute on the tensors.
-  benchmark([&]() { computeLegion(ctx, runtime, A, B, C, part, gx); });
->>>>>>> 4ec1ae6e
 
   // The result should be equal to 1.
   tacoValidate<valType>(ctx, runtime, A, aPart, valType(n));
