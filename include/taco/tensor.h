#ifndef TACO_TENSOR_H
#define TACO_TENSOR_H

#include <memory>
#include <string>
#include <vector>
#include <cassert>
#include <utility>
#include <array>

#include "taco/type.h"
#include "taco/format.h"

#include "taco/codegen/module.h"

#include "taco/index_notation/index_notation.h"

#include "taco/storage/storage.h"
#include "taco/storage/index.h"
#include "taco/storage/array.h"
#include "taco/storage/typed_vector.h"
#include "taco/storage/typed_index.h"

<<<<<<< HEAD
#include "taco/util/name_generator.h"
#include "taco/util/strings.h"
=======
>>>>>>> 7e22465b
#include "taco/error.h"
#include "taco/error/error_messages.h"
#include "taco/util/name_generator.h"
#include "taco/util/strings.h"


namespace taco {

/// Inherits Access and adds a TensorBase object. Allows for tensor retreival
/// for assignment setting and argument packing.
struct AccessTensorNode;

/// ScalarAccess objects allow insertion and access of scalar values
/// stored within tensors
template <typename CType>
struct ScalarAccess;

/// TensorBase is the super-class for all tensors. You can use it directly to
/// avoid templates, or you can use the templated `Tensor<T>` that inherits from
/// `TensorBase`.
class TensorBase {
public:
  /* --- Constructor Methods --- */

  /// Create a scalar
  TensorBase();

  /// Create a scalar
  TensorBase(Datatype ctype);

  /// Create a scalar with the given name
  TensorBase(std::string name, Datatype ctype);

  /// Create a scalar
  template <typename CType>
  explicit TensorBase(CType val);
  
  /// Create a tensor with the given dimensions. The format defaults to sparse 
  /// in every mode.
  TensorBase(Datatype ctype, std::vector<int> dimensions, 
             ModeFormat modeType = ModeFormat::compressed);
  
  /// Create a tensor with the given dimensions and format.
  TensorBase(Datatype ctype, std::vector<int> dimensions, Format format);

  /// Create a tensor with the given data type, dimensions and format. The 
  /// format defaults to sparse in every mode.
  TensorBase(std::string name, Datatype ctype, std::vector<int> dimensions, 
             ModeFormat modeType = ModeFormat::compressed);
  
  /// Create a tensor with the given data type, dimensions and format.
  TensorBase(std::string name, Datatype ctype, std::vector<int> dimensions,
             Format format);

  /* --- Metadata Methods    --- */

  /// Set the name of the tensor.
  void setName(std::string name) const;

  /// Get the name of the tensor.
  std::string getName() const;

  /// Get the order of the tensor (the number of modes).
  int getOrder() const;

  /// Get the dimension of a tensor mode.
  int getDimension(int mode) const;

  /// Get a vector with the dimension of each tensor mode.
  const std::vector<int>& getDimensions() const;

  /// Return the type of the tensor components).
  const Datatype& getComponentType() const;

  /// Get the format the tensor is packed into
  const Format& getFormat() const;

  /// Set the tensor's storage
  void setStorage(TensorStorage storage);

  /// Returns the storage for this tensor. Tensor values are stored according
  /// to the format of the tensor.
  const TensorStorage& getStorage() const;

  /// Returns the storage for this tensor. Tensor values are stored according
  /// to the format of the tensor.
  TensorStorage& getStorage();

  /// Returns the tensor var for this tensor.
  const TensorVar& getTensorVar() const;

<<<<<<< HEAD
=======
  template<typename T, typename CType>
  class const_iterator {
  public:
    class Coordinates {
    public:
      const T& operator[](size_t idx) const {
        return coordinates[idx];
      }

      size_t getOrder() const {
        return order;
      }
    
      std::vector<T> toVector() const {
        std::vector<T> ret(order);
        for (size_t i = 0; i < order; ++i) {
          ret[i] = coordinates[i];
        }
        return ret;
      }

      friend bool operator==(const Coordinates& a, const Coordinates& b) {
        for (size_t i = 0; i < a.order; ++i) {
          if (a[i] != b[i]) return false;
        }
        return true;
      }

      friend bool operator!=(const Coordinates& a, const Coordinates& b) {
        return !(a == b);
      }
      
      friend bool operator<(const Coordinates& a, const Coordinates& b) {
        for (size_t i = 0; i < a.order; i++) {
          if (a[i] < b[i]) return true;
          if (a[i] > b[i]) return false;
        }
        return false;
      }

      friend std::ostream& operator<<(std::ostream& os, const Coordinates& c) {
        return os << util::join(c.toVector());
      }
    
    private:
      friend class const_iterator;

      Coordinates(size_t order) : 
          coordinates(nullptr), order(order) {
      }

      const T*     coordinates;
      const size_t order;
    };

    typedef const_iterator self_type;
    typedef std::pair<Coordinates,CType>  value_type;
    typedef std::pair<Coordinates,CType>& reference;
    typedef std::pair<Coordinates,CType>* pointer;
    typedef std::input_iterator_tag iterator_category;

    const_iterator& operator++() {
      ++bufferPos;
      curVal.first.coordinates += tensorOrder;

      // If iterator has iterated over every element in the buffer, refill the 
      // buffer with additional tensor elements.
      if (bufferPos >= bufferSize) {
        fillBuffer();
        bufferPos = 0;
        curVal.first.coordinates = ctx->coordBuffer;
        ++chunksIterated;
      }

      curVal.second = valBuffer[bufferPos];
      return *this;
    }

    const_iterator operator++(int) {
     const_iterator result = *this;
     ++(*this);
     return result;
    }

    const value_type& operator*() const {
      return curVal;
    }

    const value_type* operator->() const {
      return &curVal;
    }

    bool operator==(const const_iterator& rhs) {
      // Check that both iterators have reached the end or point to the same 
      // element and that both iterators iterate over the same tensor.
      return ((bufferSize == 0) == (rhs.bufferSize == 0)) && 
             ((bufferSize == 0) || (valsIterated() == rhs.valsIterated())) && 
             (tensor == rhs.tensor);
    }

    bool operator!=(const const_iterator& rhs) {
      return !(*this == rhs);
    }

  protected:
    int64_t valsIterated() const {
      return chunksIterated * bufferCapacity + bufferPos;
    }

  private:
    friend class TensorBase;

    struct Context {
      Context(int order, int bufferCapacity, void* iterCtx) :
          coordBuffer(new T[order * bufferCapacity]),
          valBuffer(new CType[bufferCapacity]),
          iterCtx(iterCtx) {
      }

      ~Context() {
        delete[] coordBuffer;
        delete[] valBuffer;
        free(iterCtx);
      }

      T* coordBuffer;
      CType* valBuffer;
      void* iterCtx;
    };

    const_iterator(const TensorBase* tensor, bool isEnd = false) :
        tensor(tensor),
        tensorStorage(tensor->getStorage()),
        tensorOrder(tensor->getOrder()),
        bufferCapacity(100),
        bufferSize(0),
        bufferPos(bufferSize),
        chunksIterated(-1),
        ctx(isEnd ? nullptr : makeContext(tensorOrder, bufferCapacity)), 
        valBuffer(ctx ? ctx->valBuffer : nullptr),
        curVal(Coordinates(tensorOrder), (CType)0) {
      if (!isEnd) {
        const auto helperFuncs = tensor->getHelperFunctions(tensor->getFormat(), 
            tensor->getComponentType(), tensor->getDimensions());
        *reinterpret_cast<void**>(&iterFunc) = 
            helperFuncs->getFuncPtr("_shim_iterate");
        ++(*this);
      }
    }

    static std::shared_ptr<Context> makeContext(int tensorOrder, 
                                                int bufferCapacity) {
      return std::make_shared<Context>(tensorOrder, bufferCapacity, nullptr);
    }

    void fillBuffer() {
      std::array<void*,5> args = {&ctx->iterCtx, ctx->coordBuffer, 
                                  (void*)valBuffer, (void*)&bufferCapacity, 
                                  (void*)tensorStorage};
      bufferSize = iterFunc(args.data());
    }

    typedef int (*fnptr_t)(void**);

    const TensorBase*              tensor;
    const taco_tensor_t*           tensorStorage;
    const int                      tensorOrder;
    const int                      bufferCapacity;
    int                            bufferSize;
    int                            bufferPos;
    int64_t                        chunksIterated;
    fnptr_t                        iterFunc;
    const std::shared_ptr<Context> ctx;
    const CType*                   valBuffer;
    value_type                     curVal;
  };

  /// Wrapper to template the index and value types used during
  /// value iteration for performance.
  template<typename T, typename CType>
  class iterator_wrapper {
  public:
    const_iterator<T, CType> begin() const {
      return const_iterator<T, CType>(tensor);
    }

    const_iterator<T, CType> end() const {
      return const_iterator<T, CType>(tensor, true);
    }

  private:
    friend class TensorBase;

    iterator_wrapper(const TensorBase* tensor) : tensor(tensor) { }

    const TensorBase* tensor;
  };

  /// Get an object that can be used to instantiate a foreach loop
  /// to iterate over the values in the storage object.
  /// CType: type of the values stored. Must match the component type
  ///        for correct behavior.
  /// Example usage:
  /// for (auto& component : tensor.iterator<double>()) { ... }
  template<typename CType>
  iterator_wrapper<int,CType> iterator() const {
    return TensorBase::iterator_wrapper<int,CType>(this);
  }

  template<typename T, typename CType>
  iterator_wrapper<T,CType> iteratorTyped() const {
    return TensorBase::iterator_wrapper<T,CType>(this);
  }

  /// Create an index expression that accesses (reads) this tensor.
  const Access operator()(const std::vector<IndexVar>& indices) const;

  /// Create an index expression that accesses (reads or writes) this tensor.
  Access operator()(const std::vector<IndexVar>& indices);

  /// Create an index expression that accesses (reads) this tensor.
  template <typename... IndexVars>
  const Access operator()(const IndexVars&... indices) const {
    return static_cast<const TensorBase*>(this)->operator()({indices...});
  }

  /// Create an index expression that accesses (reads or writes) this tensor.
  template <typename... IndexVars>
  Access operator()(const IndexVars&... indices) {
    return this->operator()({indices...});
  }

  /// Assign an expression to a scalar tensor.
  void operator=(const IndexExpr&);

>>>>>>> 7e22465b
  /// Set the expression to be evaluated when calling compute or assemble.
  void setAssignment(Assignment assignment);

  /// Get the expression to be evaluated when calling compute or assemble.
  Assignment getAssignment() const;

  /// Reserve space for `numCoordinates` additional coordinates.
  void reserve(size_t numCoordinates);

  /* --- Write Methods       --- */

<<<<<<< HEAD
  /// Insert a value into the tensor. The number of coordinates must match the
  /// tensor order.
  template <typename CType>
  void insert(const std::initializer_list<int>& coordinate, CType value);

  /// Insert a value into the tensor. The number of coordinates must match the
  /// tensor order.
  template <typename CType>
  void insert(const std::vector<int>& coordinate, CType value);

  /// Fill the tensor with the list of components defined by the iterator range (begin, end).
  ///
  /// The input list of triplets does not have to be sorted, and can contains duplicated elements.
  /// The result is a Tensor where the duplicates have been summed up.
  /// The InputIterators value_type must provide the following interface:
  ///
  /// CType value() const;                    // the value
  /// Coordinate<order> coordinate() const;   // the coordinate
  /// 
  /// See for instance the taco::Component template class.
  template <typename InputIterators>
  void setFromComponents(const InputIterators& begin, const InputIterators& end);

  /* --- Read Methods        --- */

  template <typename CType>  
  CType at(const std::vector<int>& coordinate);

  template<typename T, typename CType>
  class const_iterator {
  public:
    typedef const_iterator self_type;
    typedef std::pair<std::vector<T>,CType>  value_type;
    typedef std::pair<std::vector<T>,CType>& reference;
    typedef std::pair<std::vector<T>,CType>* pointer;
    typedef std::forward_iterator_tag iterator_category;

    const_iterator(const const_iterator& iterator) :
        tensor(iterator.tensor),
        tensorStorage(iterator.tensorStorage),
        tensorOrder(iterator.tensorOrder),
        bufferCapacity(iterator.bufferCapacity),
        bufferSize(iterator.bufferSize),
        bufferPos(iterator.bufferPos),
        iterFunc(iterator.iterFunc),
        ctx(iterator.ctx) {
    }

    const_iterator operator++() {
      advance();
      return *this;
    }

    const_iterator operator++(int) {
     const_iterator result = *this;
     advance();
     return result;
    }

    const value_type& operator*() const {
      return ctx->curVal;
    }

    const value_type* operator->() const {
      return &ctx->curVal;
    }

    bool operator==(const const_iterator& rhs) {
      return (tensor == rhs.tensor) && 
             (isEnd() == rhs.isEnd()) && 
             (isEnd() || ctx->curVal.first == rhs.ctx->curVal.first);
    }

    bool operator!=(const const_iterator& rhs) {
      return !(*this == rhs);
    }

  protected:
    bool isEnd() const {
      return (bufferSize == 0);
    }

  private:
    friend class TensorBase;

    struct Context {
      Context(int order, int bufferCapacity, void* iterCtx) :
          coordBuffer(new T[order * bufferCapacity]),
          valBuffer(new CType[bufferCapacity]),
          iterCtx(iterCtx) {
        curVal.first.resize(order);
      }

      ~Context() {
        delete[] coordBuffer;
        delete[] valBuffer;
        free(iterCtx);
      }

      T* coordBuffer;
      CType* valBuffer;
      value_type curVal;
      void* iterCtx;
    };

    const_iterator(const TensorBase* tensor, bool isEnd = false) :
        tensor(tensor),
        tensorStorage(tensor->getStorage()),
        tensorOrder(tensor->getOrder()),
        bufferCapacity(100),
        bufferSize(0),
        bufferPos(bufferSize),
        ctx(nullptr) {
      if (!isEnd) {
        ctx = std::make_shared<Context>(tensorOrder, bufferCapacity, nullptr);

        const auto helperFuncs = tensor->getHelperFunctions(tensor->getFormat(), 
            tensor->getComponentType(), tensor->getDimensions());
        *reinterpret_cast<void**>(&iterFunc) = 
            helperFuncs->getFuncPtr("_shim_iterate");

        advance();
      }
    }

    void advance() {
      if (ctx.use_count() > 1) {
        const int iterCtxSize = *((int*)ctx->iterCtx);
        auto ctxCopy = std::make_shared<Context>(tensorOrder, bufferCapacity, 
                                                 malloc(iterCtxSize));
        memcpy(ctxCopy->coordBuffer, ctx->coordBuffer, 
               tensorOrder * bufferCapacity * sizeof(T));
        memcpy(ctxCopy->valBuffer, ctx->valBuffer, 
               bufferCapacity * sizeof(CType));
        memcpy(ctxCopy->iterCtx, ctx->iterCtx, iterCtxSize);
        ctx = ctxCopy;
      }

      ++bufferPos;
      if (bufferPos >= bufferSize) {
        fillBuffer();
        bufferPos = 0;
      }

      memcpy(ctx->curVal.first.data(), 
             &(ctx->coordBuffer[bufferPos * tensorOrder]), 
             tensorOrder * sizeof(T));
      ctx->curVal.second = ctx->valBuffer[bufferPos];
    }

    void fillBuffer() {
      std::array<void*,5> args = {&ctx->iterCtx, ctx->coordBuffer, 
                                  ctx->valBuffer, (void*)&bufferCapacity, 
                                  (void*)tensorStorage};
      bufferSize = iterFunc(args.data());
    }

    typedef int (*fnptr_t)(void**);

    const TensorBase*           tensor;
    const taco_tensor_t*        tensorStorage;
    const int                   tensorOrder;
    const int                   bufferCapacity;
    int                         bufferSize;
    int                         bufferPos;
    fnptr_t                     iterFunc;
    std::shared_ptr<Context>    ctx;
  };

  /// Wrapper to template the index and value types used during
  /// value iteration for performance.
  template<typename T, typename CType>
  class iterator_wrapper {
  public:
    const_iterator<T, CType> begin() const {
      return const_iterator<T, CType>(tensor);
    }

    const_iterator<T, CType> end() const {
      return const_iterator<T, CType>(tensor, true);
    }

  private:
    friend class TensorBase;

    iterator_wrapper(const TensorBase* tensor) : tensor(tensor) { }

    const TensorBase* tensor;
  };

  /// Get an object that can be used to instantiate a foreach loop
  /// to iterate over the values in the storage object.
  /// CType: type of the values stored. Must match the component type
  ///        for correct behavior.
  /// Example usage:
  /// for (auto& value : storage.iterator<int, double>()) { ... }
  template<typename CType>
  iterator_wrapper<int,CType> iterator() const;

  template<typename T, typename CType>
  iterator_wrapper<T,CType> iteratorTyped() const;

  template<typename CType>
  iterator_wrapper<int,CType> iterator();

  template<typename T, typename CType>
  iterator_wrapper<T,CType> iteratorTyped();

  /* --- Access Methods      --- */

  /// Create an index expression that accesses (reads) this tensor.
  const Access operator()(const std::vector<IndexVar>& indices) const;

  /// Create an index expression that accesses (reads or writes) this tensor.
  Access operator()(const std::vector<IndexVar>& indices);

  /// Create an index expression that accesses (reads) this (scalar) tensor.
  Access operator()();

  /// Create an index expression that accesses (reads or writes) this (scalar) tensor.
  const Access operator()() const;

  /// Create an index expression that accesses (reads) this tensor.
  template <typename... IndexVars>
  const Access operator()(const IndexVars&... indices) const;

  /// Create an index expression that accesses (reads) this tensor.
  template <typename... IndexVars>
  Access operator()(const IndexVars&... indices);

  /// Assign an expression to a scalar tensor.
  void operator=(const IndexExpr&);

  /* --- Compiler Methods    --- */

  /// Pack tensor into the given format
  void pack();

  /// Compile the tensor expression.
  void compile();

  /// Assemble the tensor storage, including index and value arrays.
  void assemble();

  /// Compute the given expression and put the values in the tensor storage.
  void compute();

  /// Compile, assemble and compute as needed.
  void evaluate();

  /// True if the Tensor needs to be packed.
  bool needsPack();

  /// True if the Tensor needs to be compiled.
  bool needsCompile();

  /// True if the Tensor needs to be assembled.
  bool needsAssemble();

  /// True if the Tensor needs to be computed.
  bool needsCompute();

  /// Set to true to perform the assemble and compute stages simultaneously.
  void setAssembleWhileCompute(bool assembleWhileCompute);

  /// Get the source code of the kernel functions.
  std::string getSource() const;

  /// Compile the source code of the kernel functions. This function is optional
  /// and mainly intended for experimentation. If the source code is not set
  /// then it will will be created it from the given expression.
  void compileSource(std::string source);

  /// Print the IR loops that compute the tensor's expression.
  void printComputeIR(std::ostream& stream, bool color=false,
                      bool simplify=false) const;

  /// Print the IR loops that assemble the tensor's expression.
  void printAssembleIR(std::ostream& stream, bool color=false,
                       bool simplify=false) const;

  /// Set the size of the initial index allocations.  The default size is 1MB.
  void setAllocSize(size_t allocSize);

  /// Get the size of the initial index allocations.
  size_t getAllocSize() const;

  /// Get the taco_tensor_t representation of this tensor.
  taco_tensor_t* getTacoTensorT();

  /* --- Friend Functions    --- */

  /// True iff two tensors have the same type and the same values.
  friend bool equals(const TensorBase&, const TensorBase&);

  /// True iff two TensorBase objects refer to the same tensor (TensorBase
  /// and Tensor objects are references to tensors).
  friend bool operator==(const TensorBase& a, const TensorBase& b);
  friend bool operator!=(const TensorBase& a, const TensorBase& b);

  /// True iff the address of the tensor referenced by a is smaller than the
  /// address of b.  This is arbitrary and non-deterministic, but necessary for
  /// tensor to be placed in maps.
  friend bool operator<(const TensorBase& a, const TensorBase& b);
  friend bool operator>(const TensorBase& a, const TensorBase& b);
  friend bool operator<=(const TensorBase& a, const TensorBase& b);
  friend bool operator>=(const TensorBase& a, const TensorBase& b);

  /// Print a tensor to a stream.
  friend std::ostream& operator<<(std::ostream&, const TensorBase&);
  friend std::ostream& operator<<(std::ostream&, TensorBase&);

  friend struct AccessTensorNode;

protected:
  static std::shared_ptr<ir::Module> getHelperFunctions(
      const Format& format, Datatype ctype, const std::vector<int>& dimensions);

private:
  /* --- Compiler Methods    --- */
  void setNeedsPack(bool needsPack);
  void setNeedsCompile(bool needsCompile);
  void setNeedsAssemble(bool needsAssemble);
  void setNeedsCompute(bool needsCompute);

  void addDependentTensor(TensorBase& tensor);
  void removeDependentTensor(TensorBase& tensor);
  std::vector<TensorBase> getDependentTensors();
  void syncDependentTensors();

  void syncValues();

  struct Content;
  std::shared_ptr<Content> content;

  std::shared_ptr<std::vector<char>> coordinateBuffer;
  size_t                             coordinateBufferUsed;
  size_t                             coordinateSize;

  static std::vector<std::tuple<Format,
                                Datatype,
                                std::vector<int>,
                                std::shared_ptr<ir::Module>>> helperFunctions;
};

/// A reference to a tensor. Tensor object copies copies the reference, and
/// subsequent method calls affect both tensor references. To deeply copy a
/// tensor (for instance to change the format) compute a copy index expression
/// e.g. `A(i,j) = B(i,j).
template <typename CType>
class Tensor : public TensorBase {
public:
  /* --- Constructor Methods --- */

  /// Create a scalar
  Tensor();

  /// Create a scalar with the given name
  explicit Tensor(std::string name);
  /// Create a scalar
  explicit Tensor(CType value);

  /// Create a tensor with the given dimensions. The format defaults to sparse 
  /// in every mode.
  Tensor(std::vector<int> dimensions, ModeFormat modeType = ModeFormat::compressed);

  /// Create a tensor with the given dimensions and format
  Tensor(std::vector<int> dimensions, Format format);

  /// Create a tensor with the given name, dimensions and format. The format 
  /// defaults to sparse in every mode.
  Tensor(std::string name, std::vector<int> dimensions, 
         ModeFormat modeType = ModeFormat::compressed);

  /// Create a tensor with the given name, dimensions and format
  Tensor(std::string name, std::vector<int> dimensions, Format format);

  /// Create a tensor from a TensorBase instance. The Tensor and TensorBase
  /// objects will reference the same underlying tensor so it is a shallow copy.
  Tensor(const TensorBase& tensor);

  /* --- Read Methods        --- */

  CType at(const std::vector<int>& coordinate);

  /// Simple transpose that packs a new tensor from the values in the current tensor
  Tensor<CType> transpose(std::string name, std::vector<int> newModeOrdering) const;
  Tensor<CType> transpose(std::vector<int> newModeOrdering) const;
  Tensor<CType> transpose(std::vector<int> newModeOrdering, Format format) const;
  Tensor<CType> transpose(std::string name, std::vector<int> newModeOrdering, Format format) const;

  const_iterator<int,CType> begin() const;
  const_iterator<int,CType> begin();

  const_iterator<int,CType> end() const;
  const_iterator<int,CType> end();

  template<typename T>
  const_iterator<T,CType> beginTyped() const;
  template<typename T>
  const_iterator<T,CType> beginTyped();

  template<typename T>
  const_iterator<T,CType> endTyped() const;
  template<typename T>
  const_iterator<T,CType> endTyped();

  /* --- Access Methods      --- */

  /// Create an index expression that accesses (reads) this (scalar) tensor.
  Access operator()();

  /// Create an index expression that accesses (reads or writes) this (scalar) tensor.
  const Access operator()() const;

  /// Create an index expression that accesses (reads) this tensor.
  template <typename... IndexVars>
  const Access operator()(const IndexVars&... indices) const;

  /// Create an index expression that accesses (reads) this tensor.
  template <typename... IndexVars>
  Access operator()(const IndexVars&... indices);

  ScalarAccess<CType> operator()(const std::vector<int>& indices);

  /// Create an index expression that accesses (reads) this tensor.
  template <typename... Ints>
  ScalarAccess<CType> operator()(const int index, const Ints&... indices);
=======
    Tensor<CType> newTensor(name, newDimensions, format);
    for (const auto& value : *this) {
      std::vector<int> newCoordinate;
      for (int mode : newModeOrdering) {
        newCoordinate.push_back(value.first[mode]);
      }
      newTensor.insert(newCoordinate, value.second);
    }
    newTensor.pack();
    return newTensor;
  }

  const_iterator<int, CType> begin() const {
    return TensorBase::iterator<CType>().begin();
  }

  const_iterator<int, CType> end() const {
    return TensorBase::iterator<CType>().end();
  }

  template<typename T>
  const_iterator<T, CType> beginTyped() const {
    return TensorBase::iteratorTyped<T, CType>().begin();
  }

  template<typename T>
  const_iterator<T, CType> endTyped() const {
    return TensorBase::iteratorTyped<T, CType>().end();
  }
>>>>>>> 7e22465b

  /// Assign an expression to a scalar tensor.
  void operator=(const IndexExpr& expr);
};

template <typename CType>
struct ScalarAccess {
  ScalarAccess(TensorBase * tensor, const std::vector<int>& indices)
      : tensor(tensor), indices(indices) {}

  void operator=(CType scalar) {
    tensor->insert<CType>(indices, scalar);
  }

  operator CType() {
    return tensor->at<CType>(indices);
  }

  TensorBase * tensor;
  const std::vector<int> indices;
};

// ------------------------------------------------------------
// Utility functions
// ------------------------------------------------------------

/// The file formats supported by the taco file readers and writers.
enum class FileType {
  /// .tns - The frostt sparse tensor format.  It consists of zero or more
  ///        comment lines preceded by '#', followed by any number of lines with
  ///        one coordinate/value per line.  The tensor dimensions are inferred
  ///        from the largest coordinates.
  tns,

  /// .mtx - The matrix market matrix format.  It consists of a header
  ///        line preceded by '%%', zero or more comment lines preceded by '%',
  ///        a line with the number of rows, the number of columns and the
  //         number of non-zeroes. For sparse matrix and any number of lines
  ///        with one coordinate/value per line, and for dense a list of values.
  mtx,

  /// .ttx - The tensor format derived from matrix market format. It consists
  ///        with the same header file and coordinates/values list.
  ttx,

  /// .rb  - The rutherford-boeing sparse matrix format.
  rb
};

/// Read a tensor from a file. The file format is inferred from the filename
/// and the tensor is returned packed by default.
TensorBase read(std::string filename, ModeFormat modeType, bool pack = true);

/// Read a tensor from a file. The file format is inferred from the filename
/// and the tensor is returned packed by default.
TensorBase read(std::string filename, Format format, bool pack = true);

/// Read a tensor from a file of the given file format and the tensor is
/// returned packed by default.
TensorBase read(std::string filename, FileType filetype, ModeFormat modetype,
                bool pack = true);

/// Read a tensor from a file of the given file format and the tensor is
/// returned packed by default.
TensorBase read(std::string filename, FileType filetype, Format format,
                bool pack = true);

/// Read a tensor from a stream of the given file format. The tensor is returned
/// packed by default.
TensorBase read(std::istream& stream, FileType filetype, ModeFormat modetype,
                bool pack = true);

/// Read a tensor from a stream of the given file format. The tensor is returned
/// packed by default.
TensorBase read(std::istream& stream, FileType filetype, Format format,
                bool pack = true);

/// Write a tensor to a file. The file format is inferred from the filename.
void write(std::string filename, const TensorBase& tensor);

/// Write a tensor to a file in the given file format.
void write(std::string filename, FileType filetype, const TensorBase& tensor);

/// Write a tensor to a stream in the given file format.
void write(std::ofstream& file, FileType filetype, const TensorBase& tensor);


/// Factory function to construct a compressed sparse row (CSR) matrix. The
/// arrays remain owned by the user and will not be freed by taco.

template<typename CType>
TensorBase makeCSR(const std::string& name, const std::vector<int>& dimensions,
                   int* rowptr, int* colidx, CType* vals) {
  taco_uassert(dimensions.size() == 2) << error::requires_matrix;
  Tensor<CType> tensor(name, dimensions, CSR);
  auto storage = tensor.getStorage();
  auto index = makeCSRIndex(dimensions[0], rowptr, colidx);
  storage.setIndex(index);
  storage.setValues(makeArray(vals, index.getSize(), Array::UserOwns));
  return tensor;
}

/// Factory function to construct a compressed sparse row (CSR) matrix.
template<typename T>
TensorBase makeCSR(const std::string& name, const std::vector<int>& dimensions,
                   const std::vector<int>& rowptr,
                   const std::vector<int>& colidx,
                   const std::vector<T>& vals) {
  taco_uassert(dimensions.size() == 2) << error::requires_matrix;
  Tensor<T> tensor(name, dimensions, CSR);
  auto storage = tensor.getStorage();
  storage.setIndex(makeCSRIndex(rowptr, colidx));
  storage.setValues(makeArray(vals));
  return std::move(tensor);
}

/// Get the arrays that makes up a compressed sparse row (CSR) tensor. This
/// function does not change the ownership of the arrays.
template<typename T>
void getCSRArrays(const TensorBase& tensor,
                  int** rowptr, int** colidx, T** vals) {
  taco_uassert(tensor.getFormat() == CSR) <<
  "The tensor " << tensor.getName() << " is not defined in the CSR format";
  auto storage = tensor.getStorage();
  auto index = storage.getIndex();
  
  auto rowptrArr = index.getModeIndex(1).getIndexArray(0);
  auto colidxArr = index.getModeIndex(1).getIndexArray(1);
  taco_uassert(rowptrArr.getType() == type<int>()) << error::type_mismatch;
  taco_uassert(colidxArr.getType() == type<int>()) << error::type_mismatch;
  *rowptr = static_cast<int*>(rowptrArr.getData());
  *colidx = static_cast<int*>(colidxArr.getData());
  *vals   = static_cast<T*>(storage.getValues().getData());
}

/// Factory function to construct a compressed sparse columns (CSC) matrix. The
/// arrays remain owned by the user and will not be freed by taco.
template<typename T>
TensorBase makeCSC(const std::string& name, const std::vector<int>& dimensions,
                   int* colptr, int* rowidx, T* vals) {
  taco_uassert(dimensions.size() == 2) << error::requires_matrix;
  Tensor<T> tensor(name, dimensions, CSC);
  auto storage = tensor.getStorage();
  auto index = makeCSCIndex(dimensions[1], colptr, rowidx);
  storage.setIndex(index);
  storage.setValues(makeArray(vals, index.getSize(), Array::UserOwns));
  return tensor;
}

/// Factory function to construct a compressed sparse columns (CSC) matrix.
template<typename T>
TensorBase makeCSC(const std::string& name, const std::vector<int>& dimensions,
                   const std::vector<int>& colptr,
                   const std::vector<int>& rowidx,
                   const std::vector<T>& vals) {
  taco_uassert(dimensions.size() == 2) << error::requires_matrix;
  Tensor<T> tensor(name, dimensions, CSC);
  auto storage = tensor.getStorage();
  storage.setIndex(makeCSCIndex(colptr, rowidx));
  storage.setValues(makeArray(vals));
  return std::move(tensor);
}

/// Get the arrays that makes up a compressed sparse columns (CSC) tensor. This
/// function does not change the ownership of the arrays.
template<typename T>
void getCSCArrays(const TensorBase& tensor,
                  int** colptr, int** rowidx, T** vals) {
  taco_uassert(tensor.getFormat() == CSC) <<
  "The tensor " << tensor.getName() << " is not defined in the CSC format";
  auto storage = tensor.getStorage();
  auto index = storage.getIndex();
  
  auto colptrArr = index.getModeIndex(1).getIndexArray(0);
  auto rowidxArr = index.getModeIndex(1).getIndexArray(1);
  taco_uassert(colptrArr.getType() == type<int>()) << error::type_mismatch;
  taco_uassert(rowidxArr.getType() == type<int>()) << error::type_mismatch;
  *colptr = static_cast<int*>(colptrArr.getData());
  *rowidx = static_cast<int*>(rowidxArr.getData());
  *vals   = static_cast<T*>(storage.getValues().getData());
}


/// Pack the operands in the given expression.
void packOperands(const TensorBase& tensor);

/// Iterate over the typed values of a TensorBase.
template <typename CType>
Tensor<CType> iterate(const TensorBase& tensor) {
  return Tensor<CType>(tensor);
}

// ------------------------------------------------------------
// TensorBase template method implementations
// ------------------------------------------------------------

template <typename CType>
TensorBase::TensorBase(CType val) : TensorBase(type<CType>()) {
  this->insert({}, val);
  pack();
}

template <typename CType>
void TensorBase::insert(const std::initializer_list<int>& coordinate, CType value) {
  taco_uassert(coordinate.size() == (size_t)getOrder()) <<
  "Wrong number of indices";
  taco_uassert(getComponentType() == type<CType>()) <<
  "Cannot insert a value of type '" << type<CType>() << "' " <<
  "into a tensor with component type " << getComponentType();
  syncDependentTensors();
  if ((coordinateBuffer->size() - coordinateBufferUsed) < coordinateSize) {
    coordinateBuffer->resize(coordinateBuffer->size() + coordinateSize);
  }
  int* coordLoc = (int*)&coordinateBuffer->data()[coordinateBufferUsed];
  for (int idx : coordinate) {
    *coordLoc = idx;
    coordLoc++;
  }
  TypedComponentPtr valLoc(getComponentType(), coordLoc);
  *valLoc = TypedComponentVal(getComponentType(), &value);
  coordinateBufferUsed += coordinateSize;
  setNeedsPack(true);
}

template <typename CType>
void TensorBase::insert(const std::vector<int>& coordinate, CType value) {
  taco_uassert(coordinate.size() == (size_t)getOrder()) <<
  "Wrong number of indices";
  taco_uassert(getComponentType() == type<CType>()) <<
    "Cannot insert a value of type '" << type<CType>() << "' " <<
    "into a tensor with component type " << getComponentType();
  syncDependentTensors();
  if ((coordinateBuffer->size() - coordinateBufferUsed) < coordinateSize) {
    coordinateBuffer->resize(coordinateBuffer->size() + coordinateSize);
  }
  int* coordLoc = (int*)&coordinateBuffer->data()[coordinateBufferUsed];
  for (int idx : coordinate) {
    *coordLoc = idx;
    coordLoc++;
  }
  TypedComponentPtr valLoc(getComponentType(), coordLoc);
  *valLoc = TypedComponentVal(getComponentType(), &value);
  coordinateBufferUsed += coordinateSize;
  setNeedsPack(true);
}

template <typename... IndexVars>
const Access TensorBase::operator()(const IndexVars&... indices) const {
  return static_cast<const TensorBase*>(this)->operator()(std::vector<IndexVar>{indices...});
}

template <typename... IndexVars>
Access TensorBase::operator()(const IndexVars&... indices) {
  return this->operator()(std::vector<IndexVar>{indices...});
}

template <typename InputIterators>
void TensorBase::setFromComponents(const InputIterators& begin, const InputIterators& end) {
  for (InputIterators it(begin); it != end; ++it) {
    insert(it->coordinate(), it->value());
  }
}

template <typename CType>
CType TensorBase::at(const std::vector<int>& coordinate) {
  taco_uassert(coordinate.size() == (size_t)getOrder()) <<
    "Wrong number of indices";
  taco_uassert(getComponentType() == type<CType>()) <<
    "Cannot get a value of type '" << type<CType>() << "' " <<
    "from a tensor with component type " << getComponentType();
  syncValues();

  for (auto& value : iterate<CType>(*this)) {
    if (value.first == coordinate) {
      return value.second;
    }
  }
  return 0;
}

template<typename CType>
TensorBase::iterator_wrapper<int,CType> TensorBase::iterator() const {
  return TensorBase::iterator_wrapper<int,CType>(this);
}

template<typename T, typename CType>
TensorBase::iterator_wrapper<T,CType> TensorBase::iteratorTyped() const {
  return TensorBase::iterator_wrapper<T,CType>(this);
}

template<typename CType>
TensorBase::iterator_wrapper<int,CType> TensorBase::iterator() {
  syncValues();
  return TensorBase::iterator_wrapper<int,CType>(this);
}

template<typename T, typename CType>
TensorBase::iterator_wrapper<T,CType> TensorBase::iteratorTyped() {
  syncValues();
  return TensorBase::iterator_wrapper<T,CType>(this);
}
// ------------------------------------------------------------
// Tensor template method implementations
// ------------------------------------------------------------

template <typename CType>
Tensor<CType>::Tensor() : TensorBase() {}

template <typename CType>
Tensor<CType>::Tensor(std::string name) : TensorBase(name, type<CType>()) {}

template <typename CType>
Tensor<CType>::Tensor(CType value) : TensorBase(value) {}

template <typename CType>
Tensor<CType>::Tensor(std::vector<int> dimensions, ModeFormat modeType) 
    : TensorBase(type<CType>(), dimensions) {}

template <typename CType>
Tensor<CType>::Tensor(std::vector<int> dimensions, Format format)
    : TensorBase(type<CType>(), dimensions, format) {}

template <typename CType>
Tensor<CType>::Tensor(std::string name, std::vector<int> dimensions, 
                      ModeFormat modeType)
    : TensorBase(name, type<CType>(), dimensions, modeType) {}

template <typename CType>
Tensor<CType>::Tensor(std::string name, std::vector<int> dimensions, Format format)
    : TensorBase(name, type<CType>(), dimensions, format) {}

template <typename CType>
Tensor<CType>::Tensor(const TensorBase& tensor) : TensorBase(tensor) {
  taco_uassert(tensor.getComponentType() == type<CType>()) <<
      "Assigning TensorBase with " << tensor.getComponentType() <<
      " components to a Tensor<" << type<CType>() << ">";
}

template <typename CType>
CType Tensor<CType>::at(const std::vector<int>& coordinate) {
  return TensorBase::at<CType>(coordinate);
}

template <typename CType>
Access Tensor<CType>::operator()() {
  return TensorBase::operator()();
};

template <typename CType>
const Access Tensor<CType>::operator()() const {
  return TensorBase::operator()();
};

template <typename CType>
template <typename... IndexVars>
const Access Tensor<CType>::operator()(const IndexVars&... indices) const {
  return TensorBase::operator()(std::vector<IndexVar>{indices...});
}

template <typename CType>
template <typename... IndexVars>
Access Tensor<CType>::operator()(const IndexVars&... indices) {
  return TensorBase::operator()(std::vector<IndexVar>{indices...});
}

template <typename CType>
ScalarAccess<CType> Tensor<CType>::operator()(const std::vector<int>& indices) {
  taco_uassert(indices.size() == (size_t)getOrder())
      << "A tensor of order " << getOrder() << " must be indexed with "
      << getOrder() << " variables, but is indexed with:  "
      << util::join(indices);
  return ScalarAccess<CType>(this, indices);
}

template <typename CType>
template <typename... Ints>
ScalarAccess<CType> Tensor<CType>::operator()(const int index, const Ints&... indices) {
  return this->operator()(std::vector<int>{index, indices...});
}

template <typename CType>
Tensor<CType> Tensor<CType>::transpose(std::string name, std::vector<int> newModeOrdering) const {
  return transpose(name, newModeOrdering, getFormat());
}
template <typename CType>
Tensor<CType> Tensor<CType>::transpose(std::vector<int> newModeOrdering) const {
  return transpose(util::uniqueName('A'), newModeOrdering);
}
template <typename CType>
Tensor<CType> Tensor<CType>::transpose(std::vector<int> newModeOrdering, Format format) const {
  return transpose(util::uniqueName('A'), newModeOrdering, format);
}
template <typename CType>
Tensor<CType> Tensor<CType>::transpose(std::string name, std::vector<int> newModeOrdering, Format format) const {
  // Reorder dimensions to match new mode ordering
  std::vector<int> newDimensions;
  for (int mode : newModeOrdering) {
    newDimensions.push_back(getDimensions()[mode]);
  }

  Tensor<CType> newTensor(name, newDimensions, format);
  for (const std::pair<std::vector<int>,CType>& value : *this) {
    std::vector<int> newCoordinate;
    for (int mode : newModeOrdering) {
      newCoordinate.push_back(value.first[mode]);
    }
    newTensor.insert(newCoordinate, value.second);
  }
  newTensor.pack();
  return newTensor;
}

template <typename CType>
TensorBase::const_iterator<int,CType> Tensor<CType>::begin() const {
  return TensorBase::iterator<CType>().begin();
}

template <typename CType>
TensorBase::const_iterator<int,CType> Tensor<CType>::end() const {
  return TensorBase::iterator<CType>().end();
}

template <typename CType>
template<typename T>
TensorBase::const_iterator<T,CType> Tensor<CType>::beginTyped() const {
  return TensorBase::iteratorTyped<T, CType>().begin();
}

template <typename CType>
template<typename T>
TensorBase::const_iterator<T,CType> Tensor<CType>::endTyped() const {
  return TensorBase::iteratorTyped<T, CType>().end();
}

template <typename CType>
TensorBase::const_iterator<int,CType> Tensor<CType>::begin() {
  return TensorBase::iterator<CType>().begin();
}

template <typename CType>
TensorBase::const_iterator<int,CType> Tensor<CType>::end() {
  return TensorBase::iterator<CType>().end();
}

template <typename CType>
template<typename T>
TensorBase::const_iterator<T,CType> Tensor<CType>::beginTyped() {
  return TensorBase::iteratorTyped<T, CType>().begin();
}

template <typename CType>
template<typename T>
TensorBase::const_iterator<T,CType> Tensor<CType>::endTyped() {
  return TensorBase::iteratorTyped<T, CType>().end();
}

template <typename CType>
void Tensor<CType>::operator=(const IndexExpr& expr) {TensorBase::operator=(expr);}



}
#endif<|MERGE_RESOLUTION|>--- conflicted
+++ resolved
@@ -21,11 +21,6 @@
 #include "taco/storage/typed_vector.h"
 #include "taco/storage/typed_index.h"
 
-<<<<<<< HEAD
-#include "taco/util/name_generator.h"
-#include "taco/util/strings.h"
-=======
->>>>>>> 7e22465b
 #include "taco/error.h"
 #include "taco/error/error_messages.h"
 #include "taco/util/name_generator.h"
@@ -117,8 +112,45 @@
   /// Returns the tensor var for this tensor.
   const TensorVar& getTensorVar() const;
 
-<<<<<<< HEAD
-=======
+  /// Set the expression to be evaluated when calling compute or assemble.
+  void setAssignment(Assignment assignment);
+
+  /// Get the expression to be evaluated when calling compute or assemble.
+  Assignment getAssignment() const;
+
+  /// Reserve space for `numCoordinates` additional coordinates.
+  void reserve(size_t numCoordinates);
+
+  /* --- Write Methods       --- */
+
+  /// Insert a value into the tensor. The number of coordinates must match the
+  /// tensor order.
+  template <typename CType>
+  void insert(const std::initializer_list<int>& coordinate, CType value);
+
+  /// Insert a value into the tensor. The number of coordinates must match the
+  /// tensor order.
+  template <typename CType>
+  void insert(const std::vector<int>& coordinate, CType value);
+
+  /// Fill the tensor with the list of components defined by the iterator range (begin, end).
+  ///
+  /// The input list of triplets does not have to be sorted, and can contains duplicated elements.
+  /// The result is a Tensor where the duplicates have been summed up.
+  /// The InputIterators value_type must provide the following interface:
+  ///
+  /// CType value() const;                    // the value
+  /// Coordinate<order> coordinate() const;   // the coordinate
+  /// 
+  /// See for instance the taco::Component template class.
+  template <typename InputIterators>
+  void setFromComponents(const InputIterators& begin, const InputIterators& end);
+
+  /* --- Read Methods        --- */
+
+  template <typename CType>  
+  CType at(const std::vector<int>& coordinate);
+
   template<typename T, typename CType>
   class const_iterator {
   public:
@@ -322,246 +354,6 @@
   /// CType: type of the values stored. Must match the component type
   ///        for correct behavior.
   /// Example usage:
-  /// for (auto& component : tensor.iterator<double>()) { ... }
-  template<typename CType>
-  iterator_wrapper<int,CType> iterator() const {
-    return TensorBase::iterator_wrapper<int,CType>(this);
-  }
-
-  template<typename T, typename CType>
-  iterator_wrapper<T,CType> iteratorTyped() const {
-    return TensorBase::iterator_wrapper<T,CType>(this);
-  }
-
-  /// Create an index expression that accesses (reads) this tensor.
-  const Access operator()(const std::vector<IndexVar>& indices) const;
-
-  /// Create an index expression that accesses (reads or writes) this tensor.
-  Access operator()(const std::vector<IndexVar>& indices);
-
-  /// Create an index expression that accesses (reads) this tensor.
-  template <typename... IndexVars>
-  const Access operator()(const IndexVars&... indices) const {
-    return static_cast<const TensorBase*>(this)->operator()({indices...});
-  }
-
-  /// Create an index expression that accesses (reads or writes) this tensor.
-  template <typename... IndexVars>
-  Access operator()(const IndexVars&... indices) {
-    return this->operator()({indices...});
-  }
-
-  /// Assign an expression to a scalar tensor.
-  void operator=(const IndexExpr&);
-
->>>>>>> 7e22465b
-  /// Set the expression to be evaluated when calling compute or assemble.
-  void setAssignment(Assignment assignment);
-
-  /// Get the expression to be evaluated when calling compute or assemble.
-  Assignment getAssignment() const;
-
-  /// Reserve space for `numCoordinates` additional coordinates.
-  void reserve(size_t numCoordinates);
-
-  /* --- Write Methods       --- */
-
-<<<<<<< HEAD
-  /// Insert a value into the tensor. The number of coordinates must match the
-  /// tensor order.
-  template <typename CType>
-  void insert(const std::initializer_list<int>& coordinate, CType value);
-
-  /// Insert a value into the tensor. The number of coordinates must match the
-  /// tensor order.
-  template <typename CType>
-  void insert(const std::vector<int>& coordinate, CType value);
-
-  /// Fill the tensor with the list of components defined by the iterator range (begin, end).
-  ///
-  /// The input list of triplets does not have to be sorted, and can contains duplicated elements.
-  /// The result is a Tensor where the duplicates have been summed up.
-  /// The InputIterators value_type must provide the following interface:
-  ///
-  /// CType value() const;                    // the value
-  /// Coordinate<order> coordinate() const;   // the coordinate
-  /// 
-  /// See for instance the taco::Component template class.
-  template <typename InputIterators>
-  void setFromComponents(const InputIterators& begin, const InputIterators& end);
-
-  /* --- Read Methods        --- */
-
-  template <typename CType>  
-  CType at(const std::vector<int>& coordinate);
-
-  template<typename T, typename CType>
-  class const_iterator {
-  public:
-    typedef const_iterator self_type;
-    typedef std::pair<std::vector<T>,CType>  value_type;
-    typedef std::pair<std::vector<T>,CType>& reference;
-    typedef std::pair<std::vector<T>,CType>* pointer;
-    typedef std::forward_iterator_tag iterator_category;
-
-    const_iterator(const const_iterator& iterator) :
-        tensor(iterator.tensor),
-        tensorStorage(iterator.tensorStorage),
-        tensorOrder(iterator.tensorOrder),
-        bufferCapacity(iterator.bufferCapacity),
-        bufferSize(iterator.bufferSize),
-        bufferPos(iterator.bufferPos),
-        iterFunc(iterator.iterFunc),
-        ctx(iterator.ctx) {
-    }
-
-    const_iterator operator++() {
-      advance();
-      return *this;
-    }
-
-    const_iterator operator++(int) {
-     const_iterator result = *this;
-     advance();
-     return result;
-    }
-
-    const value_type& operator*() const {
-      return ctx->curVal;
-    }
-
-    const value_type* operator->() const {
-      return &ctx->curVal;
-    }
-
-    bool operator==(const const_iterator& rhs) {
-      return (tensor == rhs.tensor) && 
-             (isEnd() == rhs.isEnd()) && 
-             (isEnd() || ctx->curVal.first == rhs.ctx->curVal.first);
-    }
-
-    bool operator!=(const const_iterator& rhs) {
-      return !(*this == rhs);
-    }
-
-  protected:
-    bool isEnd() const {
-      return (bufferSize == 0);
-    }
-
-  private:
-    friend class TensorBase;
-
-    struct Context {
-      Context(int order, int bufferCapacity, void* iterCtx) :
-          coordBuffer(new T[order * bufferCapacity]),
-          valBuffer(new CType[bufferCapacity]),
-          iterCtx(iterCtx) {
-        curVal.first.resize(order);
-      }
-
-      ~Context() {
-        delete[] coordBuffer;
-        delete[] valBuffer;
-        free(iterCtx);
-      }
-
-      T* coordBuffer;
-      CType* valBuffer;
-      value_type curVal;
-      void* iterCtx;
-    };
-
-    const_iterator(const TensorBase* tensor, bool isEnd = false) :
-        tensor(tensor),
-        tensorStorage(tensor->getStorage()),
-        tensorOrder(tensor->getOrder()),
-        bufferCapacity(100),
-        bufferSize(0),
-        bufferPos(bufferSize),
-        ctx(nullptr) {
-      if (!isEnd) {
-        ctx = std::make_shared<Context>(tensorOrder, bufferCapacity, nullptr);
-
-        const auto helperFuncs = tensor->getHelperFunctions(tensor->getFormat(), 
-            tensor->getComponentType(), tensor->getDimensions());
-        *reinterpret_cast<void**>(&iterFunc) = 
-            helperFuncs->getFuncPtr("_shim_iterate");
-
-        advance();
-      }
-    }
-
-    void advance() {
-      if (ctx.use_count() > 1) {
-        const int iterCtxSize = *((int*)ctx->iterCtx);
-        auto ctxCopy = std::make_shared<Context>(tensorOrder, bufferCapacity, 
-                                                 malloc(iterCtxSize));
-        memcpy(ctxCopy->coordBuffer, ctx->coordBuffer, 
-               tensorOrder * bufferCapacity * sizeof(T));
-        memcpy(ctxCopy->valBuffer, ctx->valBuffer, 
-               bufferCapacity * sizeof(CType));
-        memcpy(ctxCopy->iterCtx, ctx->iterCtx, iterCtxSize);
-        ctx = ctxCopy;
-      }
-
-      ++bufferPos;
-      if (bufferPos >= bufferSize) {
-        fillBuffer();
-        bufferPos = 0;
-      }
-
-      memcpy(ctx->curVal.first.data(), 
-             &(ctx->coordBuffer[bufferPos * tensorOrder]), 
-             tensorOrder * sizeof(T));
-      ctx->curVal.second = ctx->valBuffer[bufferPos];
-    }
-
-    void fillBuffer() {
-      std::array<void*,5> args = {&ctx->iterCtx, ctx->coordBuffer, 
-                                  ctx->valBuffer, (void*)&bufferCapacity, 
-                                  (void*)tensorStorage};
-      bufferSize = iterFunc(args.data());
-    }
-
-    typedef int (*fnptr_t)(void**);
-
-    const TensorBase*           tensor;
-    const taco_tensor_t*        tensorStorage;
-    const int                   tensorOrder;
-    const int                   bufferCapacity;
-    int                         bufferSize;
-    int                         bufferPos;
-    fnptr_t                     iterFunc;
-    std::shared_ptr<Context>    ctx;
-  };
-
-  /// Wrapper to template the index and value types used during
-  /// value iteration for performance.
-  template<typename T, typename CType>
-  class iterator_wrapper {
-  public:
-    const_iterator<T, CType> begin() const {
-      return const_iterator<T, CType>(tensor);
-    }
-
-    const_iterator<T, CType> end() const {
-      return const_iterator<T, CType>(tensor, true);
-    }
-
-  private:
-    friend class TensorBase;
-
-    iterator_wrapper(const TensorBase* tensor) : tensor(tensor) { }
-
-    const TensorBase* tensor;
-  };
-
-  /// Get an object that can be used to instantiate a foreach loop
-  /// to iterate over the values in the storage object.
-  /// CType: type of the values stored. Must match the component type
-  ///        for correct behavior.
-  /// Example usage:
   /// for (auto& value : storage.iterator<int, double>()) { ... }
   template<typename CType>
   iterator_wrapper<int,CType> iterator() const;
@@ -795,37 +587,6 @@
   /// Create an index expression that accesses (reads) this tensor.
   template <typename... Ints>
   ScalarAccess<CType> operator()(const int index, const Ints&... indices);
-=======
-    Tensor<CType> newTensor(name, newDimensions, format);
-    for (const auto& value : *this) {
-      std::vector<int> newCoordinate;
-      for (int mode : newModeOrdering) {
-        newCoordinate.push_back(value.first[mode]);
-      }
-      newTensor.insert(newCoordinate, value.second);
-    }
-    newTensor.pack();
-    return newTensor;
-  }
-
-  const_iterator<int, CType> begin() const {
-    return TensorBase::iterator<CType>().begin();
-  }
-
-  const_iterator<int, CType> end() const {
-    return TensorBase::iterator<CType>().end();
-  }
-
-  template<typename T>
-  const_iterator<T, CType> beginTyped() const {
-    return TensorBase::iteratorTyped<T, CType>().begin();
-  }
-
-  template<typename T>
-  const_iterator<T, CType> endTyped() const {
-    return TensorBase::iteratorTyped<T, CType>().end();
-  }
->>>>>>> 7e22465b
 
   /// Assign an expression to a scalar tensor.
   void operator=(const IndexExpr& expr);
@@ -1099,7 +860,7 @@
   syncValues();
 
   for (auto& value : iterate<CType>(*this)) {
-    if (value.first == coordinate) {
+    if (value.first.toVector() == coordinate) {
       return value.second;
     }
   }
@@ -1227,7 +988,7 @@
   }
 
   Tensor<CType> newTensor(name, newDimensions, format);
-  for (const std::pair<std::vector<int>,CType>& value : *this) {
+  for (const auto& value : *this) {
     std::vector<int> newCoordinate;
     for (int mode : newModeOrdering) {
       newCoordinate.push_back(value.first[mode]);
