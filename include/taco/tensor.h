--- conflicted
+++ resolved
@@ -882,14 +882,10 @@
           Format format, MemoryLocation memoryLocation)
       : dataType(dataType), dimensions(dimensions),
         storage(TensorStorage(dataType, dimensions, format)),
-<<<<<<< HEAD
-        tensorVar(TensorVar(name, Type(dataType,convert(dimensions)),
-                            format, memoryLocation)) {}
-=======
-        tensorVar(TensorVar(util::getUniqueId(), name, Type(dataType,convert(dimensions)),format)) {
+        tensorVar(TensorVar(util::getUniqueId(), name, Type(dataType,convert(dimensions)),
+                            format, memoryLocation)) {
           uniqueId = tensorVar.getId();
         }
->>>>>>> fb2ed72b
 };
 
 // ------------------------------------------------------------
