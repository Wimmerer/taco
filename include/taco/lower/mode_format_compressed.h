#ifndef TACO_MODE_FORMAT_COMPRESSED_H
#define TACO_MODE_FORMAT_COMPRESSED_H

#include "taco/lower/mode_format_impl.h"

namespace taco {

class CompressedModeFormat : public ModeFormatImpl {
public:
  CompressedModeFormat();
  CompressedModeFormat(bool isFull, bool isOrdered,
                       bool isUnique, long long allocSize = DEFAULT_ALLOC_SIZE);

  ~CompressedModeFormat() override {}

  ModeFormat copy(std::vector<ModeFormat::Property> properties) const override;
  
<<<<<<< HEAD
  virtual ModeFunction posIterBounds(ir::Expr parentPos, Mode mode) const;
  virtual ModeFunction posIterAccess(ir::Expr pos, std::vector<ir::Expr> coords,
                                     Mode mode) const;

  virtual ModeFunction coordBounds(ir::Expr parentPos, Mode mode) const;
=======
  ModeFunction posIterBounds(ir::Expr parentPos, Mode mode) const override;
  ModeFunction posIterAccess(ir::Expr pos, std::vector<ir::Expr> coords,
                             Mode mode) const override;
>>>>>>> fd78e860
  
  ir::Stmt getAppendCoord(ir::Expr pos, ir::Expr coord, 
                          Mode mode) const override;
  ir::Stmt getAppendEdges(ir::Expr parentPos, ir::Expr posBegin, 
                          ir::Expr posEnd, Mode mode) const override;
  ir::Expr getSize(ir::Expr parentSize, Mode mode) const override;
  ir::Stmt getAppendInitEdges(ir::Expr parentPosBegin, 
                              ir::Expr parentPosEnd, Mode mode) const override;
  ir::Stmt getAppendInitLevel(ir::Expr parentSize, ir::Expr size, 
                              Mode mode) const override;
  ir::Stmt getAppendFinalizeLevel(ir::Expr parentSize, ir::Expr size, 
                                  Mode mode) const override;

  std::vector<ir::Expr> getArrays(ir::Expr tensor, int mode, 
                                  int level) const override;

protected:
  ir::Expr getPosArray(ModePack pack) const;
  ir::Expr getCoordArray(ModePack pack) const;

  ir::Expr getPosCapacity(Mode mode) const;
  ir::Expr getCoordCapacity(Mode mode) const;

  bool equals(const ModeFormatImpl& other) const override;

  const long long allocSize;
};

}

#endif<|MERGE_RESOLUTION|>--- conflicted
+++ resolved
@@ -15,17 +15,11 @@
 
   ModeFormat copy(std::vector<ModeFormat::Property> properties) const override;
   
-<<<<<<< HEAD
-  virtual ModeFunction posIterBounds(ir::Expr parentPos, Mode mode) const;
-  virtual ModeFunction posIterAccess(ir::Expr pos, std::vector<ir::Expr> coords,
-                                     Mode mode) const;
-
-  virtual ModeFunction coordBounds(ir::Expr parentPos, Mode mode) const;
-=======
   ModeFunction posIterBounds(ir::Expr parentPos, Mode mode) const override;
   ModeFunction posIterAccess(ir::Expr pos, std::vector<ir::Expr> coords,
-                             Mode mode) const override;
->>>>>>> fd78e860
+                                     Mode mode) const override;
+
+  ModeFunction coordBounds(ir::Expr parentPos, Mode mode) const override;
   
   ir::Stmt getAppendCoord(ir::Expr pos, ir::Expr coord, 
                           Mode mode) const override;
