#ifndef TACO_INDEX_NOTATION_NODES_H
#define TACO_INDEX_NOTATION_NODES_H

#include <vector>
#include <memory>
<<<<<<< HEAD
#include <functional>

=======
#include <numeric>
#include <functional>
#include "taco/type.h"
#include "taco/util/collections.h"
#include "taco/util/comparable.h"
>>>>>>> 3fc8a46e
#include "taco/type.h"
#include "taco/tensor.h"
#include "taco/index_notation/index_notation.h"
#include "taco/index_notation/index_notation_nodes_abstract.h"
#include "taco/index_notation/index_notation_visitor.h"
#include "taco/index_notation/intrinsic.h"
#include "taco/util/strings.h"
#include "iteration_algebra.h"
#include "properties.h"

namespace taco {

struct AccessWindow;
struct IndexSet;

// IndexVarIterationModifier is a marker interface for describing iteration
// transformations onto a particular index variable. Currently, the type is
// inhabited only by
// * AccessWindow
// * IndexSet
struct IndexVarIterationModifier {
  virtual ~IndexVarIterationModifier() = default;

  // match performs dynamic dispatch on the subclass that implements IndexVarIterationModifier.
  static void match(std::shared_ptr<IndexVarIterationModifier> ptr,
                    std::function<void(std::shared_ptr<AccessWindow>)> windowFunc,
                    std::function<void(std::shared_ptr<IndexSet>)> indexSetFunc) {
    auto windowPtr = std::dynamic_pointer_cast<AccessWindow>(ptr);
    auto indexSetPtr = std::dynamic_pointer_cast<IndexSet>(ptr);
    if (windowPtr != nullptr) {
      windowFunc(windowPtr);
    } else if (indexSetPtr != nullptr) {
      indexSetFunc(indexSetPtr);
    } else {
      taco_iassert("IndexVarIterationModifier was not AccessWindow or IndexVarIterationModifier");
    }
  }
};

// An AccessNode carries the windowing information for an IndexVar + TensorVar
// combination. An AccessWindow contains the lower and upper bounds of each
// windowed mode (0-indexed). AccessWindow is extracted from AccessNode so that
// it can be referenced externally.
struct AccessWindow : IndexVarIterationModifier {
  ~AccessWindow() = default;

  int lo;
  int hi;
  int stride;
  friend bool operator==(const AccessWindow& a, const AccessWindow& b) {
    return a.lo == b.lo && a.hi == b.hi && a.stride == b.stride;
  }
  friend bool operator<(const AccessWindow& a, const AccessWindow& b) {
    if (a.lo != b.lo) {
      return a.lo < b.lo;
    }
    if (a.hi != b.hi) {
      return a.hi < b.hi;
    }
    return a.stride < b.stride;
  }
};

// An AccessNode also carries the information about an index set for an IndexVar +
// TensorVar combination. An IndexSet contains the set of dimensions projected
// out from a tensor via an index set.
struct IndexSet : IndexVarIterationModifier {
  ~IndexSet() = default;

  std::shared_ptr<std::vector<int>> set;
  TensorBase tensor;
  friend bool operator==(const IndexSet& a, const IndexSet& b) {
    return *a.set == *b.set && a.tensor == b.tensor;
  }
  friend bool operator<(const IndexSet& a, const IndexSet& b) {
    if (*a.set < *b.set) {
      return *a.set < *b.set;
    }
    return a.tensor < b.tensor;
  }
};

// An AccessNode also carries the information about an index set for an IndexVar +
// TensorVar combination. An IndexSet contains the set of dimensions projected
// out from a tensor via an index set.
struct IndexSet : IndexVarIterationModifier {
  ~IndexSet() = default;

  std::shared_ptr<std::vector<int>> set;
  TensorBase tensor;
  friend bool operator==(const IndexSet& a, const IndexSet& b) {
    return *a.set == *b.set && a.tensor == b.tensor;
  }
};

struct AccessNode : public IndexExprNode {
<<<<<<< HEAD
  AccessNode(TensorVar tensorVar, const std::vector<IndexVar>& indices, 
             const std::map<int, std::shared_ptr<IndexVarIterationModifier>> &modifiers,
             bool isAccessingStructure)
      : IndexExprNode(isAccessingStructure ? Bool : tensorVar.getType().getDataType()), 
        tensorVar(tensorVar), indexVars(indices), 
        isAccessingStructure(isAccessingStructure) {
=======
  AccessNode(TensorVar tensorVar,
             const std::vector<IndexVar> &indices,
             const std::map<int, std::shared_ptr<IndexVarIterationModifier>> &modifiers = {})
      : IndexExprNode(tensorVar.getType().getDataType()), tensorVar(tensorVar), indexVars(indices) {
>>>>>>> 3fc8a46e
    // Unpack the input modifiers into the appropriate maps for each mode.
    for (auto &it : modifiers) {
      IndexVarIterationModifier::match(it.second, [&](std::shared_ptr<AccessWindow> w) {
        this->windowedModes[it.first] = *w;
      }, [&](std::shared_ptr<IndexSet> i) {
        this->indexSetModes[it.first] = *i;
      });
    }
  }

  void accept(IndexExprVisitorStrict* v) const {
    v->visit(this);
  }

  virtual void setAssignment(const Assignment& assignment) {}

  // packageModifiers collects all IndexVarIterationModifiers applied to this
  // AccessNode into a map.
  std::map<int, std::shared_ptr<IndexVarIterationModifier>> packageModifiers() const {
    std::map<int, std::shared_ptr<IndexVarIterationModifier>> ret;
    for (auto& it : this->windowedModes) {
      ret[it.first] = std::make_shared<AccessWindow>(it.second);
    }
    for (auto& it : this->indexSetModes) {
      ret[it.first] = std::make_shared<IndexSet>(it.second);
    }
    return ret;
  }

  TensorVar tensorVar;
  std::vector<IndexVar> indexVars;
  std::map<int, AccessWindow> windowedModes;
  std::map<int, IndexSet> indexSetModes;
<<<<<<< HEAD
  bool isAccessingStructure;
=======
>>>>>>> 3fc8a46e

protected:
  /// Initialize an AccessNode with just a TensorVar. If this constructor is used,
  /// then indexVars must be set afterwards.
  explicit AccessNode(TensorVar tensorVar) : 
      IndexExprNode(tensorVar.getType().getDataType()), 
      tensorVar(tensorVar), isAccessingStructure(false) {}
};

struct LiteralNode : public IndexExprNode {
  template <typename T> LiteralNode(T val) : IndexExprNode(type<T>()) {
    this->val = malloc(sizeof(T));
    *static_cast<T*>(this->val) = val;
  }

  ~LiteralNode() {
    free(val);
  }

  void accept(IndexExprVisitorStrict* v) const {
    v->visit(this);
  }

  template <typename T> T getVal() const {
    taco_iassert(getDataType() == type<T>())
        << "Attempting to get data of wrong type";
    return *static_cast<T*>(val);
  }

  void* val;
};

struct UnaryExprNode : public IndexExprNode {
  IndexExpr a;

protected:
  UnaryExprNode(IndexExpr a) : IndexExprNode(a.getDataType()), a(a) {}
};


struct NegNode : public UnaryExprNode {
  NegNode(IndexExpr operand) : UnaryExprNode(operand) {}

  void accept(IndexExprVisitorStrict* v) const {
    v->visit(this);
  }
};


struct BinaryExprNode : public IndexExprNode {
  virtual std::string getOperatorString() const = 0;

  IndexExpr a;
  IndexExpr b;

protected:
  BinaryExprNode() : IndexExprNode() {}
  BinaryExprNode(IndexExpr a, IndexExpr b)
      : IndexExprNode(max_type(a.getDataType(), b.getDataType())), a(a), b(b) {}
};


struct AddNode : public BinaryExprNode {
  AddNode() : BinaryExprNode() {}
  AddNode(IndexExpr a, IndexExpr b) : BinaryExprNode(a, b) {}

  std::string getOperatorString() const {
    return "+";
  }

  void accept(IndexExprVisitorStrict* v) const {
    v->visit(this);
  }
};


struct SubNode : public BinaryExprNode {
  SubNode() : BinaryExprNode() {}
  SubNode(IndexExpr a, IndexExpr b) : BinaryExprNode(a, b) {}

  std::string getOperatorString() const {
    return "-";
  }

  void accept(IndexExprVisitorStrict* v) const {
    v->visit(this);
  }
};


struct MulNode : public BinaryExprNode {
  MulNode() : BinaryExprNode() {}
  MulNode(IndexExpr a, IndexExpr b) : BinaryExprNode(a, b) {}

  std::string getOperatorString() const {
    return "*";
  }

  void accept(IndexExprVisitorStrict* v) const {
    v->visit(this);
  }
};


struct DivNode : public BinaryExprNode {
  DivNode() : BinaryExprNode() {}
  DivNode(IndexExpr a, IndexExpr b) : BinaryExprNode(a, b) {}

  std::string getOperatorString() const {
    return "/";
  }

  void accept(IndexExprVisitorStrict* v) const {
    v->visit(this);
  }
};


struct SqrtNode : public UnaryExprNode {
  SqrtNode(IndexExpr operand) : UnaryExprNode(operand) {}

  void accept(IndexExprVisitorStrict* v) const {
    v->visit(this);
  }

};


struct CastNode : public IndexExprNode {
  CastNode(IndexExpr operand, Datatype newType);

  void accept(IndexExprVisitorStrict* v) const {
    v->visit(this);
  }

  IndexExpr a;
};


struct CallIntrinsicNode : public IndexExprNode {
  CallIntrinsicNode(const std::shared_ptr<Intrinsic>& func,
                    const std::vector<IndexExpr>& args); 

  void accept(IndexExprVisitorStrict* v) const {
    v->visit(this);
  }

  std::shared_ptr<Intrinsic> func;
  std::vector<IndexExpr> args;
};

struct CallNode : public IndexExprNode {
  typedef std::function<ir::Expr(const std::vector<ir::Expr>&)> OpImpl;
  typedef std::function<IterationAlgebra(const std::vector<IndexExpr>&)> AlgebraImpl;

  CallNode(std::string name, const std::vector<IndexExpr>& args, OpImpl lowerFunc,
           const IterationAlgebra& iterAlg,
           const std::vector<Property>& properties,
           const std::map<std::vector<int>, OpImpl>& regionDefinitions,
           const std::vector<int>& definedRegions);

  CallNode(std::string name, const std::vector<IndexExpr>& args, OpImpl lowerFunc,
           const IterationAlgebra& iterAlg,
           const std::vector<Property>& properties,
           const std::map<std::vector<int>, OpImpl>& regionDefinitions);

  void accept(IndexExprVisitorStrict* v) const {
    v->visit(this);
  }

  std::string name;
  std::vector<IndexExpr> args;
  OpImpl defaultLowerFunc;
  IterationAlgebra iterAlg;
  std::vector<Property> properties;
  std::map<std::vector<int>, OpImpl> regionDefinitions;

  // Needed to track which inputs have been exhausted so the lowerer can know which lower func to use
  std::vector<int> definedRegions;

private:
  static Datatype inferReturnType(OpImpl f, const std::vector<IndexExpr>& inputs) {
    std::function<ir::Expr(IndexExpr)> getExprs = [](IndexExpr arg) { return ir::Var::make("t", arg.getDataType()); };
    std::vector<ir::Expr> exprs = util::map(inputs, getExprs);

    if(exprs.empty()) {
      return taco::Datatype();
    }

    return f(exprs).type();
  }

  static std::vector<int> definedIndices(std::vector<IndexExpr> args) {
    std::vector<int> v;
    for(int i = 0; i < (int) args.size(); ++i) {
      if(args[i].defined()) {
        v.push_back(i);
      }
    }
    return v;
  }
};

struct ReductionNode : public IndexExprNode {
  ReductionNode(IndexExpr op, IndexVar var, IndexExpr a);

  void accept(IndexExprVisitorStrict* v) const {
     v->visit(this);
  }

  IndexExpr op;  // The binary reduction operator, which is a `BinaryExprNode`
                 // with undefined operands)
  IndexVar var;
  IndexExpr a;
};

struct IndexVarNode : public IndexExprNode, public util::Comparable<IndexVarNode> {
  IndexVarNode() = delete;
  IndexVarNode(const std::string& name, const Datatype& type);

  void accept(IndexExprVisitorStrict* v) const {
    v->visit(this);
  }

  std::string getName() const;

  friend bool operator==(const IndexVarNode& a, const IndexVarNode& b);
  friend bool operator<(const IndexVarNode& a, const IndexVarNode& b);

private:
  struct Content;
  std::shared_ptr<Content> content;
};

struct IndexVarNode::Content {
  std::string name;
};

// Index Statements
struct AssignmentNode : public IndexStmtNode {
  AssignmentNode(const Access& lhs, const IndexExpr& rhs, const IndexExpr& op)
      : lhs(lhs), rhs(rhs), op(op) {}

  void accept(IndexStmtVisitorStrict* v) const {
    v->visit(this);
  }

  Access    lhs;
  IndexExpr rhs;
  IndexExpr op;
};

struct YieldNode : public IndexStmtNode {
  YieldNode(const std::vector<IndexVar>& indexVars, IndexExpr expr)
      : indexVars(indexVars), expr(expr) {}

  void accept(IndexStmtVisitorStrict* v) const {
    v->visit(this);
  }

  std::vector<IndexVar> indexVars;
  IndexExpr expr;
};

struct ForallNode : public IndexStmtNode {
  ForallNode(IndexVar indexVar, IndexStmt stmt, ParallelUnit parallel_unit, OutputRaceStrategy  output_race_strategy, size_t unrollFactor = 0)
      : indexVar(indexVar), stmt(stmt), parallel_unit(parallel_unit), output_race_strategy(output_race_strategy), unrollFactor(unrollFactor) {}

  void accept(IndexStmtVisitorStrict* v) const {
    v->visit(this);
  }

  IndexVar indexVar;
  IndexStmt stmt;
  ParallelUnit parallel_unit;
  OutputRaceStrategy  output_race_strategy;
  size_t unrollFactor = 0;
};

struct WhereNode : public IndexStmtNode {
  WhereNode(IndexStmt consumer, IndexStmt producer)
      : consumer(consumer), producer(producer) {}

  void accept(IndexStmtVisitorStrict* v) const {
    v->visit(this);
  }

  IndexStmt consumer;
  IndexStmt producer;
};

struct MultiNode : public IndexStmtNode {
  MultiNode(IndexStmt stmt1, IndexStmt stmt2) : stmt1(stmt1), stmt2(stmt2) {}

  void accept(IndexStmtVisitorStrict* v) const {
    v->visit(this);
  }

  IndexStmt stmt1;
  IndexStmt stmt2;
};

struct SuchThatNode : public IndexStmtNode {
  SuchThatNode(IndexStmt stmt, std::vector<IndexVarRel> predicate) : stmt(stmt), predicate(predicate) {}

  void accept(IndexStmtVisitorStrict* v) const {
    v->visit(this);
  }

  IndexStmt stmt;
  std::vector<IndexVarRel> predicate;
};

struct SequenceNode : public IndexStmtNode {
  SequenceNode(IndexStmt definition, IndexStmt mutation)
      : definition(definition), mutation(mutation) {}

  void accept(IndexStmtVisitorStrict* v) const {
    v->visit(this);
  }

  IndexStmt definition;
  IndexStmt mutation;
};

struct AssembleNode : public IndexStmtNode {
  AssembleNode(IndexStmt queries, IndexStmt compute, 
               Assemble::AttrQueryResults results)
      : queries(queries), compute(compute), results(results) {}

  void accept(IndexStmtVisitorStrict* v) const {
    v->visit(this);
  }

  IndexStmt queries;
  IndexStmt compute;
  Assemble::AttrQueryResults results;
};


/// Returns true if expression e is of type E.
template <typename E>
inline bool isa(const IndexExprNode* e) {
  return e != nullptr && dynamic_cast<const E*>(e) != nullptr;
}

/// Casts the expression e to type E.
template <typename E>
inline const E* to(const IndexExprNode* e) {
  taco_iassert(isa<E>(e)) <<
      "Cannot convert " << typeid(e).name() << " to " << typeid(E).name();
  return static_cast<const E*>(e);
}

/// Returns true if statement e is of type S.
template <typename S>
inline bool isa(const IndexStmtNode* s) {
  return s != nullptr && dynamic_cast<const S*>(s) != nullptr;
}

/// Casts the index statement node s to subtype S.
template <typename SubType>
inline const SubType* to(const IndexStmtNode* s) {
  taco_iassert(isa<SubType>(s)) <<
      "Cannot convert " << typeid(s).name() << " to " << typeid(SubType).name();
  return static_cast<const SubType*>(s);
}

template <typename I>
inline const typename I::Node* getNode(const I& stmt) {
  taco_iassert(isa<typename I::Node>(stmt.ptr));
  return static_cast<const typename I::Node*>(stmt.ptr);
}

}
#endif<|MERGE_RESOLUTION|>--- conflicted
+++ resolved
@@ -3,16 +3,13 @@
 
 #include <vector>
 #include <memory>
-<<<<<<< HEAD
 #include <functional>
-
-=======
 #include <numeric>
 #include <functional>
+
 #include "taco/type.h"
 #include "taco/util/collections.h"
 #include "taco/util/comparable.h"
->>>>>>> 3fc8a46e
 #include "taco/type.h"
 #include "taco/tensor.h"
 #include "taco/index_notation/index_notation.h"
@@ -95,33 +92,13 @@
   }
 };
 
-// An AccessNode also carries the information about an index set for an IndexVar +
-// TensorVar combination. An IndexSet contains the set of dimensions projected
-// out from a tensor via an index set.
-struct IndexSet : IndexVarIterationModifier {
-  ~IndexSet() = default;
-
-  std::shared_ptr<std::vector<int>> set;
-  TensorBase tensor;
-  friend bool operator==(const IndexSet& a, const IndexSet& b) {
-    return *a.set == *b.set && a.tensor == b.tensor;
-  }
-};
-
 struct AccessNode : public IndexExprNode {
-<<<<<<< HEAD
-  AccessNode(TensorVar tensorVar, const std::vector<IndexVar>& indices, 
+  AccessNode(TensorVar tensorVar, const std::vector<IndexVar>& indices,
              const std::map<int, std::shared_ptr<IndexVarIterationModifier>> &modifiers,
              bool isAccessingStructure)
       : IndexExprNode(isAccessingStructure ? Bool : tensorVar.getType().getDataType()), 
         tensorVar(tensorVar), indexVars(indices), 
         isAccessingStructure(isAccessingStructure) {
-=======
-  AccessNode(TensorVar tensorVar,
-             const std::vector<IndexVar> &indices,
-             const std::map<int, std::shared_ptr<IndexVarIterationModifier>> &modifiers = {})
-      : IndexExprNode(tensorVar.getType().getDataType()), tensorVar(tensorVar), indexVars(indices) {
->>>>>>> 3fc8a46e
     // Unpack the input modifiers into the appropriate maps for each mode.
     for (auto &it : modifiers) {
       IndexVarIterationModifier::match(it.second, [&](std::shared_ptr<AccessWindow> w) {
@@ -155,10 +132,7 @@
   std::vector<IndexVar> indexVars;
   std::map<int, AccessWindow> windowedModes;
   std::map<int, IndexSet> indexSetModes;
-<<<<<<< HEAD
   bool isAccessingStructure;
-=======
->>>>>>> 3fc8a46e
 
 protected:
   /// Initialize an AccessNode with just a TensorVar. If this constructor is used,
