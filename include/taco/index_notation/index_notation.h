#ifndef TACO_INDEX_NOTATION_H
#define TACO_INDEX_NOTATION_H

#include <ostream>
#include <string>
#include <memory>
#include <vector>
#include <set>
#include <map>
#include <utility>

#include "taco/format.h"
#include "taco/error.h"
#include "taco/util/intrusive_ptr.h"
#include "taco/util/comparable.h"
#include "taco/type.h"
#include "taco/ir/ir.h"
#include "taco/codegen/module.h"
#include "taco/index_notation/intrinsic.h"
#include "taco/index_notation/index_notation_nodes_abstract.h"
#include "taco/ir_tags.h"
#include "taco/lower/iterator.h"
#include "taco/index_notation/provenance_graph.h"

namespace taco {

class Type;
class Dimension;
class Format;
class Schedule;

class IndexVar;
class TensorVar;

class IndexExpr;
class Assignment;
class Access;

struct AccessNode;
struct LiteralNode;
struct NegNode;
struct SqrtNode;
struct AddNode;
struct SubNode;
struct MulNode;
struct DivNode;
struct CastNode;
struct CallIntrinsicNode;
struct ReductionNode;

struct AssignmentNode;
struct YieldNode;
struct ForallNode;
struct WhereNode;
struct SequenceNode;
struct MultiNode;
struct SuchThatNode;

class IndexExprVisitorStrict;
class IndexStmtVisitorStrict;

/// A tensor index expression describes a tensor computation as a scalar
/// expression where tensors are indexed by index variables (`IndexVar`).  The
/// index variables range over the tensor dimensions they index, and the scalar
/// expression is evaluated at every point in the resulting iteration space.
/// Index variables that are not used to index the result/left-hand-side are
/// called summation variables and are summed over. Some examples:
/// ```
/// // Matrix addition
/// A(i,j) = B(i,j) + C(i,j);
///
/// // Tensor addition (order-3 tensors)
/// A(i,j,k) = B(i,j,k) + C(i,j,k);
///
/// // Matrix-vector multiplication
/// a(i) = B(i,j) * c(j);
///
/// // Tensor-vector multiplication (order-3 tensor)
/// A(i,j) = B(i,j,k) * c(k);
///
/// // Matricized tensor times Khatri-Rao product (MTTKRP) from data analytics
/// A(i,j) = B(i,k,l) * C(k,j) * D(l,j);
/// ```
///
/// @see IndexVar Index into index expressions.
/// @see TensorVar Operands of index expressions.
class IndexExpr : public util::IntrusivePtr<const IndexExprNode> {
public:
  IndexExpr() : util::IntrusivePtr<const IndexExprNode>(nullptr) {}
  IndexExpr(const IndexExprNode* n) : util::IntrusivePtr<const IndexExprNode>(n) {}

  /// Construct a scalar tensor access.
  /// ```
  /// A(i,j) = b;
  /// ```
  IndexExpr(TensorVar);

  /// Consturct an integer literal.
  /// ```
  /// A(i,j) = 1;
  /// ```
  IndexExpr(char);
  IndexExpr(int8_t);
  IndexExpr(int16_t);
  IndexExpr(int32_t);
  IndexExpr(int64_t);

  /// Consturct an unsigned integer literal.
  /// ```
  /// A(i,j) = 1u;
  /// ```
  IndexExpr(uint8_t);
  IndexExpr(uint16_t);
  IndexExpr(uint32_t);
  IndexExpr(uint64_t);

  /// Consturct double literal.
  /// ```
  /// A(i,j) = 1.0;
  /// ```
  IndexExpr(float);
  IndexExpr(double);

  /// Construct complex literal.
  /// ```
  /// A(i,j) = complex(1.0, 1.0);
  /// ```
  IndexExpr(std::complex<float>);
  IndexExpr(std::complex<double>);

  Datatype getDataType() const;

  /// Store the index expression's result to a dense workspace w.r.t. index
  /// variable `i` and replace the index expression (in the enclosing
  /// expression) with a workspace access expression.  The index variable `i` is
  /// retained in the enclosing expression and used to access the workspace,
  /// while `iw` replaces `i` in the index expression that computes workspace
  /// results.
  void workspace(IndexVar i, IndexVar iw, std::string name="");

  /// Store the index expression's result to a workspace of the given format
  /// w.r.t. index variable `i` and replace the index expression (in the
  /// enclosing expression) with a workspace access expression.  The index
  /// variable `i` is retained in the enclosing expression and used to access
  /// the workspace, while `iw` replaces `i` in the index expression that
  /// computes workspace results.
  void workspace(IndexVar i, IndexVar iw, Format format, std::string name="");

  /// Store the index expression's result to the given workspace w.r.t. index
  /// variable `i` and replace the index expression (in the enclosing
  /// expression) with a workspace access expression.  The index variable `i` is
  /// retained in the enclosing expression and used to access the workspace,
  /// while `iw` replaces `i` in the index expression that computes workspace
  /// results.
  void workspace(IndexVar i, IndexVar iw, TensorVar workspace);

  /// Returns the schedule of the index expression.
  const Schedule& getSchedule() const;

  /// Visit the index expression's sub-expressions.
  void accept(IndexExprVisitorStrict *) const;

  /// Print the index expression.
  friend std::ostream& operator<<(std::ostream&, const IndexExpr&);
};

/// Check if two index expressions are isomorphic.
bool isomorphic(IndexExpr, IndexExpr);

/// Compare two index expressions by value.
bool equals(IndexExpr, IndexExpr);

/// Construct and returns an expression that negates this expression.
/// ```
/// A(i,j) = -B(i,j);
/// ```
IndexExpr operator-(const IndexExpr&);

/// Add two index expressions.
/// ```
/// A(i,j) = B(i,j) + C(i,j);
/// ```
IndexExpr operator+(const IndexExpr&, const IndexExpr&);

/// Subtract an index expressions from another.
/// ```
/// A(i,j) = B(i,j) - C(i,j);
/// ```
IndexExpr operator-(const IndexExpr&, const IndexExpr&);

/// Multiply two index expressions.
/// ```
/// A(i,j) = B(i,j) * C(i,j);  // Component-wise multiplication
/// ```
IndexExpr operator*(const IndexExpr&, const IndexExpr&);

/// Divide an index expression by another.
/// ```
/// A(i,j) = B(i,j) / C(i,j);  // Component-wise division
/// ```
IndexExpr operator/(const IndexExpr&, const IndexExpr&);

/// Return true if the index statement is of the given subtype.  The subtypes
/// are Assignment, Forall, Where, Sequence, and Multi.
template <typename SubType> bool isa(IndexExpr);

/// Casts the index statement to the given subtype. Assumes S is a subtype and
/// the subtypes are Assignment, Forall, Where, Sequence, and Multi.
template <typename SubType> SubType to(IndexExpr);


/// An index expression that represents a tensor access, such as `A(i,j))`.
/// Access expressions are returned when calling the overloaded operator() on
/// a `TensorVar`.  Access expressions can also be assigned an expression, which
/// happens when they occur on the left-hand-side of an assignment.
///
/// @see TensorVar Calling `operator()` on a `TensorVar` returns an `Assign`.
class Access : public IndexExpr {
public:
  Access() = default;
  Access(const Access&) = default;
  Access(const AccessNode*);
  Access(const TensorVar& tensorVar, const std::vector<IndexVar>& indices={});

  /// Return the Access expression's TensorVar.
  const TensorVar &getTensorVar() const;

  /// Returns the index variables used to index into the Access's TensorVar.
  const std::vector<IndexVar>& getIndexVars() const;

  /// Assign the result of an expression to a left-hand-side tensor access.
  /// ```
  /// a(i) = b(i) * c(i);
  /// ```
  Assignment operator=(const IndexExpr&);

  /// Must override the default Access operator=, otherwise it is a copy.
  Assignment operator=(const Access&);

  /// Must disambiguate TensorVar as it can be implicitly converted to IndexExpr
  /// and AccesExpr.
  Assignment operator=(const TensorVar&);

  /// Accumulate the result of an expression to a left-hand-side tensor access.
  /// ```
  /// a(i) += B(i,j) * c(j);
  /// ```
  Assignment operator+=(const IndexExpr&);

  typedef AccessNode Node;
};


/// A literal index expression is a scalar literal that is embedded in the code.
/// @note In the future we may allow general tensor literals.
class Literal : public IndexExpr {
public:
  Literal() = default;
  Literal(const LiteralNode*);

  Literal(bool);
  Literal(unsigned char);
  Literal(unsigned short);
  Literal(unsigned int);
  Literal(unsigned long);
  Literal(unsigned long long);
  Literal(char);
  Literal(short);
  Literal(int);
  Literal(long);
  Literal(long long);
  Literal(int8_t);
  Literal(float);
  Literal(double);
  Literal(std::complex<float>);
  Literal(std::complex<double>);

  static IndexExpr zero(Datatype);

  /// Returns the literal value.
  template <typename T> T getVal() const;

  typedef LiteralNode Node;
};


/// A neg expression computes negates a number.
/// ```
/// a(i) = -b(i);
/// ```
class Neg : public IndexExpr {
public:
  Neg() = default;
  Neg(const NegNode*);
  Neg(IndexExpr a);

  IndexExpr getA() const;

  typedef NegNode Node;
};


/// An add expression adds two numbers.
/// ```
/// a(i) = b(i) + c(i);
/// ```
class Add : public IndexExpr {
public:
  Add();
  Add(const AddNode*);
  Add(IndexExpr a, IndexExpr b);

  IndexExpr getA() const;
  IndexExpr getB() const;

  typedef AddNode Node;
};


/// A sub expression subtracts two numbers.
/// ```
/// a(i) = b(i) - c(i);
/// ```
class Sub : public IndexExpr {
public:
  Sub();
  Sub(const SubNode*);
  Sub(IndexExpr a, IndexExpr b);

  IndexExpr getA() const;
  IndexExpr getB() const;

  typedef SubNode Node;
};


/// An mull expression multiplies two numbers.
/// ```
/// a(i) = b(i) * c(i);
/// ```
class Mul : public IndexExpr {
public:
  Mul();
  Mul(const MulNode*);
  Mul(IndexExpr a, IndexExpr b);

  IndexExpr getA() const;
  IndexExpr getB() const;

  typedef MulNode Node;
};


/// An div expression divides two numbers.
/// ```
/// a(i) = b(i) / c(i);
/// ```
class Div : public IndexExpr {
public:
  Div();
  Div(const DivNode*);
  Div(IndexExpr a, IndexExpr b);

  IndexExpr getA() const;
  IndexExpr getB() const;

  typedef DivNode Node;
};


/// A sqrt expression computes the square root of a number
/// ```
/// a(i) = sqrt(b(i));
/// ```
class Sqrt : public IndexExpr {
public:
  Sqrt() = default;
  Sqrt(const SqrtNode*);
  Sqrt(IndexExpr a);

  IndexExpr getA() const;

  typedef SqrtNode Node;
};


/// A cast expression casts a value to a specified type
/// ```
/// a(i) = cast<float>(b(i))
/// ```
class Cast : public IndexExpr {
public:
  Cast() = default;
  Cast(const CastNode*);
  Cast(IndexExpr a, Datatype newType);

  IndexExpr getA() const;

  typedef CastNode Node;
};


/// A call to an intrinsic.
/// ```
/// a(i) = abs(b(i));
/// a(i) = pow(b(i),2);
/// ...
/// ```
class CallIntrinsic : public IndexExpr {
public:
  CallIntrinsic() = default;
  CallIntrinsic(const CallIntrinsicNode*);
  CallIntrinsic(const std::shared_ptr<Intrinsic>& func,
                const std::vector<IndexExpr>& args);

  const Intrinsic& getFunc() const;
  const std::vector<IndexExpr>& getArgs() const;

  typedef CallIntrinsicNode Node;
};

/// Create calls to various intrinsics.
IndexExpr mod(IndexExpr, IndexExpr);
IndexExpr abs(IndexExpr);
IndexExpr pow(IndexExpr, IndexExpr);
IndexExpr square(IndexExpr);
IndexExpr cube(IndexExpr);
IndexExpr sqrt(IndexExpr);
IndexExpr cbrt(IndexExpr);
IndexExpr exp(IndexExpr);
IndexExpr log(IndexExpr);
IndexExpr log10(IndexExpr);
IndexExpr sin(IndexExpr);
IndexExpr cos(IndexExpr);
IndexExpr tan(IndexExpr);
IndexExpr asin(IndexExpr);
IndexExpr acos(IndexExpr);
IndexExpr atan(IndexExpr);
IndexExpr atan2(IndexExpr, IndexExpr);
IndexExpr sinh(IndexExpr);
IndexExpr cosh(IndexExpr);
IndexExpr tanh(IndexExpr);
IndexExpr asinh(IndexExpr);
IndexExpr acosh(IndexExpr);
IndexExpr atanh(IndexExpr);
IndexExpr gt(IndexExpr, IndexExpr);
IndexExpr lt(IndexExpr, IndexExpr);
IndexExpr gte(IndexExpr, IndexExpr);
IndexExpr lte(IndexExpr, IndexExpr);
IndexExpr eq(IndexExpr, IndexExpr);
IndexExpr neq(IndexExpr, IndexExpr);
IndexExpr max(IndexExpr, IndexExpr);
IndexExpr min(IndexExpr, IndexExpr);
IndexExpr heaviside(IndexExpr, IndexExpr = IndexExpr());

IndexExpr Not(IndexExpr);


/// A reduction over the components indexed by the reduction variable.
class Reduction : public IndexExpr {
public:
  Reduction() = default;
  Reduction(const ReductionNode*);
  Reduction(IndexExpr op, IndexVar var, IndexExpr expr);

  IndexExpr getOp() const;
  IndexVar getVar() const;
  IndexExpr getExpr() const;

  typedef ReductionNode Node;
};

/// Create a summation index expression.
Reduction sum(IndexVar i, IndexExpr expr);

/// A an index statement computes a tensor.  The index statements are
/// assignment, forall, where, multi, and sequence.
class IndexStmt : public util::IntrusivePtr<const IndexStmtNode> {
public:
  IndexStmt();
  IndexStmt(const IndexStmtNode* n);

  /// Visit the tensor expression
  void accept(IndexStmtVisitorStrict *) const;

  /// Return the free and reduction index variables in the assignment.
  std::vector<IndexVar> getIndexVars() const;

  /// Returns the domains/dimensions of the index variables in the statement.
  /// These are inferred from the dimensions they access.
  std::map<IndexVar,Dimension> getIndexVarDomains() const;

  /// Takes any index notation and concretizes unknowns to make it concrete notation
  IndexStmt concretize() const;

  /// The \code{split} transformation splits (strip-mines) an index
  /// variable into two nested index variables, where the size of the
  /// inner index variable is constant.  The size of the outer index
  /// variable is the size of the original index variable divided by the
  /// size of the inner index variable, and the product of the new index
  /// variables sizes therefore equals the size of the original index
  /// variable.  Note that in the generated code, when the size of the
  /// inner index variable does not perfectly divide the original index
  /// variable, a \textit{tail strategy} is employed such as emitting a variable
  /// sized loop that handles remaining iterations.
  /// Preconditions: splitFactor is a positive nonzero integer
  IndexStmt split(IndexVar i, IndexVar i1, IndexVar i2, size_t splitFactor) const; // TODO: TailStrategy

  /// The divide transformation splits one index variable into
  /// two nested index variables, where the size of the outer
  /// index variable is constant.  The size of the inner index variable
  /// is thus the size of the original index variable divided by the
  /// size of the outer index variable.  The divide
  /// transformation is important in sparse codes because locating the
  /// starting point of a tile can require an $O(n)$ or $O(\log (n))$
  /// search.  Therefore, if we want to parallelize a blocked
  /// loop, then we want a fixed number of blocks and not a number
  /// proportional to the tensor size.
  /// Preconditions: divideFactor is a positive nonzero integer
  IndexStmt divide(IndexVar i, IndexVar i1, IndexVar i2, size_t divideFactor) const; // TODO: TailStrategy


  /// The reorder transformation swaps two directly nested index
  /// variables in an iteration graph.  This changes the order of
  /// iteration through the space and the order of tensor accesses.
  ///
  /// Preconditions:
  /// The precondition of a reorder transformation is that it must not hoist
  /// a tensor operation outside a reduction that it does not distribute
  /// over. Otherwise, this will alter the contents of a reduction and change the
  /// value of the result. In addition, we check that the result of the reorder
  /// transformation does not cause for tensors to be iterated out of order.
  /// Certain sparse data formats can only be accessed in a given mode ordering
  /// and we verify that this ordering is preserved after the reorder.
  IndexStmt reorder(IndexVar i, IndexVar j) const;

  /// reorder takes a new ordering for a set of index variables that are directly nested in the iteration order
  IndexStmt reorder(std::vector<IndexVar> reorderedvars) const;

  /// The parallelize
  /// transformation tags an index variable for parallel execution.  The
  /// transformation takes as an argument the type of parallel hardware
  /// to execute on.  The set of parallel hardware is extensible and our
  /// current code generation algorithm supports SIMD vector units, CPU
  /// threads, GPU thread blocks, GPU warps, and individual GPU threads.
  /// Parallelizing the iteration over an index variable changes the iteration
  /// order of the loop, and therefore requires reductions inside the
  /// iteration space described by the index variable's sub-tree in the
  /// iteration graph to be associative.  Furthermore, if the
  /// computation uses a reduction strategy that does not preserve the
  /// order, such as atomic instructions, then the reductions must also
  /// be commutative.
  ///
  /// Preconditions:
  /// Once a parallelize transformation is used, no other transformations may be
  /// applied on the iteration graph as the preconditions for other transformations assume
  /// serial code. In addition there are sometimes hardware-specific rules to how things can
  /// be parallelized such as a CUDA warp is a fixed size of 32 threads or to parallelize over
  /// CUDA threads then you must also parallelize over CUDA thread-blocks. These hardware-specific
  /// rules are checked in the code generator rather than before the transformation.
  ///
  /// In addition to hardware-specific preconditions, there are preconditions related to
  /// coiteration that apply for all hardware. An index variable that indexes
  /// into multiple sparse data structures cannot be parallelized as it is a while loop. Instead
  /// this loop can be parallelized by first strip-mining it with the split or divide
  /// transformation to create a parallel for loop with a serial nested while loop. Expressions
  /// that have an output in a format that does not support random insert can also not be
  /// parallelized. Parallelizing these expressions would require creating multiple copies of a
  /// datastructure and then merging them, which is left to future work. Note that there is a special
  /// case where the output's sparsity pattern is the same as one of the inputs.
  /// This true of the popular sampled dense-dense matrix multiply (SDDMM),
  /// tensor times vector (TTV), and tensor times matrix (TTM) kernels for example.
  /// This does not require creating multiple copies, but the precondition still
  /// prevents it as the implementation does not yet handle this special case.
  ///
  /// Finally, there are preconditions related to data races during reductions. The parallelize
  /// transformation allows for supplying a strategy to handle these data races. The NoRaces
  /// strategy has the precondition that there can be no reductions in the computation.
  /// The IgnoreRaces strategy has the precondition that for the given inputs the code generator can
  /// assume that no data races will occur. For all other strategies other than Atomics,
  /// there is the precondition
  /// that the racing reduction must be over the index variable being parallelized.
  IndexStmt parallelize(IndexVar i, ParallelUnit parallel_unit, OutputRaceStrategy output_race_strategy) const;

  /// pos and coord create
  /// new index variables in their respective iteration spaces.
  /// pos requires a tensor access expression as input, that
  /// describes the tensor whose coordinate hierarchy to perform a
  /// position cut with respect to.  Specifically, the derived ipos
  /// variable will iterate over the tensor's position space at the
  /// level that the i variable is used in the access expression
  ///
  /// Preconditions:
  /// The index variable supplied to the coord transformation must be in
  /// position space. The index variable supplied to the pos transformation
  /// must be in coordinate space. The pos transformation also takes an
  /// input to indicate which position space to use. This input must appear in the computation
  /// expression and also be indexed by this index variable. In the case that this
  /// index variable is derived from multiple index variables, these variables must appear
  /// directly nested in the mode ordering of this datastructure. This allows for
  /// working with multi-dimensional position spaces.
  IndexStmt pos(IndexVar i, IndexVar ipos, Access access) const;
  // TODO: coord

  /// The fuse transformation collapses two directly nested index
  /// variables.  It results in a new fused index variable that iterates
  /// over the product of the coordinates of the fused index variables.
  /// This transformation by itself does not change iteration order, but
  /// facilitates other transformations such as iterating over the
  /// position space of several variables and distributing a
  /// multi-dimensional loop nest across a thread array on GPUs.
  ///
  /// Preconditions:
  /// The fuse transformation takes in two index variables. The second
  /// index variable must be directly nested under the first index variable in
  /// the iteration graph. In addition, the first index variable must be in
  /// coordinate space. To work with a multi-dimensional position space,
  /// it is instead necessary to fuse the coordinate dimensions and then use the
  /// pos transformation. This allows us to isolate the necessary preconditions
  /// to the pos transformation.
  IndexStmt fuse(IndexVar i, IndexVar j, IndexVar f) const;

  ///  The precompute transformation is described in kjolstad2019
  ///  allows us to leverage scratchpad memories and
  ///  reorder computations to increase locality
  IndexStmt precompute(IndexExpr expr, IndexVar i, IndexVar iw, TensorVar workspace) const;

  /// bound specifies a compile-time constraint on an index variable's
  /// iteration space that allows knowledge of the
  /// size or structured sparsity pattern of the inputs to be
  /// incorporated during bounds propagatio
  ///
  /// Preconditions:
  /// The precondition for bound is that the computation bounds supplied are correct
  /// given the inputs that this code will be run on.
  IndexStmt bound(IndexVar i, IndexVar i1, size_t bound, BoundType bound_type) const;

  /// The unroll
  /// primitive unrolls the corresponding loop by a statically-known
  /// integer number of iterations
  /// Preconditions: unrollFactor is a positive nonzero integer
  IndexStmt unroll(IndexVar i, size_t unrollFactor) const;
};

/// Check if two index statements are isomorphic.
bool isomorphic(IndexStmt, IndexStmt);

/// Compare two index statments by value.
bool equals(IndexStmt, IndexStmt);

/// Print the index statement.
std::ostream& operator<<(std::ostream&, const IndexStmt&);

/// Return true if the index statement is of the given subtype.  The subtypes
/// are Assignment, Forall, Where, Multi, and Sequence.
template <typename SubType> bool isa(IndexStmt);

/// Casts the index statement to the given subtype. Assumes S is a subtype and
/// the subtypes are Assignment, Forall, Where, Multi, and Sequence.
template <typename SubType> SubType to(IndexStmt);

/// An assignment statement assigns an index expression to the locations in a
/// tensor given by an lhs access expression.
class Assignment : public IndexStmt {
public:
  Assignment() = default;
  Assignment(const AssignmentNode*);

  /// Create an assignment. Can specify an optional operator `op` that turns the
  /// assignment into a compound assignment, e.g. `+=`.
  Assignment(Access lhs, IndexExpr rhs, IndexExpr op = IndexExpr());

  /// Create an assignment. Can specify an optional operator `op` that turns the
  /// assignment into a compound assignment, e.g. `+=`.
  Assignment(TensorVar tensor, std::vector<IndexVar> indices, IndexExpr rhs,
             IndexExpr op = IndexExpr());

  /// Return the assignment's left-hand side.
  Access getLhs() const;

  /// Return the assignment's right-hand side.
  IndexExpr getRhs() const;

  /// Return the assignment compound operator (e.g., `+=`) or an undefined
  /// expression if the assignment is not compound (`=`).
  IndexExpr getOperator() const;

  /// Return the free index variables in the assignment, which are those used to
  /// access the left-hand side.
  const std::vector<IndexVar>& getFreeVars() const;

  /// Return the reduction index variables i nthe assign
  std::vector<IndexVar> getReductionVars() const;

  typedef AssignmentNode Node;
};


class Yield : public IndexStmt {
public:
  Yield() = default;
  Yield(const YieldNode*);

  Yield(const std::vector<IndexVar>& indexVars, IndexExpr expr);

  const std::vector<IndexVar>& getIndexVars() const;

  IndexExpr getExpr() const;

  typedef YieldNode Node;
};


/// A forall statement binds an index variable to values and evaluates the
/// sub-statement for each of these values.
class Forall : public IndexStmt {
public:
  Forall() = default;
  Forall(const ForallNode*);
  Forall(IndexVar indexVar, IndexStmt stmt);
  Forall(IndexVar indexVar, IndexStmt stmt, ParallelUnit parallel_unit, OutputRaceStrategy output_race_strategy, size_t unrollFactor = 0);

  IndexVar getIndexVar() const;
  IndexStmt getStmt() const;

  ParallelUnit getParallelUnit() const;
  
  OutputRaceStrategy getOutputRaceStrategy() const;

  size_t getUnrollFactor() const;

  typedef ForallNode Node;
};

/// Create a forall index statement.
Forall forall(IndexVar i, IndexStmt stmt);
Forall forall(IndexVar i, IndexStmt stmt, ParallelUnit parallel_unit, OutputRaceStrategy output_race_strategy, size_t unrollFactor = 0);


/// A where statment has a producer statement that binds a tensor variable in
/// the environment of a consumer statement.
class Where : public IndexStmt {
public:
  Where() = default;
  Where(const WhereNode*);
  Where(IndexStmt consumer, IndexStmt producer);

  IndexStmt getConsumer();
  IndexStmt getProducer();

  /**
   * Retrieve the result of this where statement;
   */
   TensorVar getResult();

  /**
   * Retrieve the temporary variable of this where statement.
   */
  TensorVar getTemporary();

  typedef WhereNode Node;
};

/// Create a where index statement.
Where where(IndexStmt consumer, IndexStmt producer);


/// A sequence statement has two statements, a definition and a mutation, that
/// are executed in sequence.  The defintion creates an index variable and the
/// mutation updates it.
class Sequence : public IndexStmt {
public:
  Sequence() = default;
  Sequence(const SequenceNode*);
  Sequence(IndexStmt definition, IndexStmt mutation);

  IndexStmt getDefinition() const;
  IndexStmt getMutation() const;

  typedef SequenceNode Node;
};

/// Create a sequence index statement.
Sequence sequence(IndexStmt definition, IndexStmt mutation);


/// A multi statement has two statements that are executed separately, and let
/// us compute more than one tensor in a concrete index notation statement.
class Multi : public IndexStmt {
public:
  Multi() = default;
  Multi(const MultiNode*);
  Multi(IndexStmt stmt1, IndexStmt stmt2);

  IndexStmt getStmt1() const;
  IndexStmt getStmt2() const;

  typedef MultiNode Node;
};

/// Create a multi index statement.
Multi multi(IndexStmt stmt1, IndexStmt stmt2);

/// Index variables are used to index into tensors in index expressions, and
/// they represent iteration over the tensor modes they index into.
class IndexVar : public util::Comparable<IndexVar> {
public:
  IndexVar();
  IndexVar(const std::string& name);

  /// Returns the name of the index variable.
  std::string getName() const;

  friend bool operator==(const IndexVar&, const IndexVar&);
  friend bool operator<(const IndexVar&, const IndexVar&);


private:
  struct Content;
  std::shared_ptr<Content> content;
};

struct IndexVar::Content {
  std::string name;
};

std::ostream& operator<<(std::ostream&, const IndexVar&);

/// A suchthat statement provides a set of IndexVarRel that constrain
/// the iteration space for the child concrete index notation
class SuchThat : public IndexStmt {
public:
  SuchThat() = default;
  SuchThat(const SuchThatNode*);
  SuchThat(IndexStmt stmt, std::vector<IndexVarRel> predicate);

  IndexStmt getStmt() const;
  std::vector<IndexVarRel> getPredicate() const;

  typedef SuchThatNode Node;
};

/// Create a suchthat index statement.
SuchThat suchthat(IndexStmt stmt, std::vector<IndexVarRel> predicate);

/// A tensor variable in an index expression, which can either be an operand
/// or the result of the expression.
class TensorVar : public util::Comparable<TensorVar> {
public:
  TensorVar();
  TensorVar(const Type& type);
  TensorVar(const std::string& name, const Type& type);
  TensorVar(const Type& type, const Format& format);
  TensorVar(const std::string& name, const Type& type, const Format& format);
<<<<<<< HEAD
  TensorVar(const std::string& name, const Type& type, const Format& format,
            const MemoryLocation memoryLocation);
=======
  TensorVar(const int &id, const std::string& name, const Type& type, const Format& format);

  /// Returns the ID of the tensor variable.
  int getId() const;
>>>>>>> fb2ed72b

  /// Returns the name of the tensor variable.
  std::string getName() const;

  /// Returns the order of the tensor (number of modes).
  int getOrder() const;

  /// Returns the type of the tensor variable.
  const Type& getType() const;

  /// Returns the format of the tensor variable.
  const Format& getFormat() const;

  /// Returns the schedule of the tensor var, which describes how to compile
  /// and execute it's expression.
  const Schedule& getSchedule() const;

  /// Returns the memory location of the tensor variable
  MemoryLocation getMemoryLocation() const;

  /// Set the name of the tensor variable.
  void setName(std::string name);

  /// Check whether the tensor variable is defined.
  bool defined() const;

  /// Create an index expression that accesses (reads) this tensor.
  const Access operator()(const std::vector<IndexVar>& indices) const;

  /// Create an index expression that accesses (reads) this tensor.
  template <typename... IndexVars>
  const Access operator()(const IndexVars&... indices) const {
    return static_cast<const TensorVar*>(this)->operator()({indices...});
  }

  /// Create an index expression that accesses (reads or writes) this tensor.
  Access operator()(const std::vector<IndexVar>& indices);

  /// Create an index expression that accesses (reads or writes) this tensor.
  template <typename... IndexVars>
  Access operator()(const IndexVars&... indices) {
    return this->operator()({indices...});
  }

  /// Assign a scalar expression to a scalar tensor.
  Assignment operator=(IndexExpr);

  /// Add a scalar expression to a scalar tensor.
  Assignment operator+=(IndexExpr);

  friend bool operator==(const TensorVar&, const TensorVar&);
  friend bool operator<(const TensorVar&, const TensorVar&);

private:
  struct Content;
  std::shared_ptr<Content> content;
};

std::ostream& operator<<(std::ostream&, const TensorVar&);


/// Check whether the statment is in the einsum index notation dialect.
/// This means the statement is an assignment, does not have any reduction
/// nodes, and is a sum of product, e.g., `a*...*b + ... + c*...*d`.    You can
/// optionally pass in a pointer to a string that the reason why it is not
/// concrete notation is printed to.
bool isEinsumNotation(IndexStmt, std::string* reason=nullptr);

/// Check whether the statement is in the reduction index notation dialect.
/// This means the statement is an assignment and that every reduction variable
/// has a reduction node nested above all variable uses.  You can optionally
/// pass in a pointer to a string that the reason why it is not concrete
/// notation is printed to.
bool isReductionNotation(IndexStmt, std::string* reason=nullptr);

/// Check whether the statement is in the concrete index notation dialect.
/// This means every index variable has a forall node, there are no reduction
/// nodes, and that every reduction variable use is nested inside a compound
/// assignment statement.  You can optionally pass in a pointer to a string
/// that the reason why it is not concrete notation is printed to.
bool isConcreteNotation(IndexStmt, std::string* reason=nullptr);

/// Convert einsum notation to reduction notation, by applying Einstein's
/// summation convention to sum non-free/reduction variables over their term.
Assignment makeReductionNotation(Assignment);
IndexStmt makeReductionNotation(IndexStmt);

/// Convert reduction notation to concrete notation, by inserting forall nodes,
/// replacing reduction nodes by compound assignments, and inserting temporaries
/// as needed.
IndexStmt makeConcreteNotation(IndexStmt);

/// Returns the results of the index statement, in the order they appear.
std::vector<TensorVar> getResults(IndexStmt stmt);

/// Returns the input tensors to the index statement, in the order they appear.
std::vector<TensorVar> getArguments(IndexStmt stmt);

/// Returns the temporaries in the index statement, in the order they appear.
std::vector<TensorVar> getTemporaries(IndexStmt stmt);

// [Olivia]
/// Returns the temporaries in the index statement, in the order they appear.
std::map<Forall, Where> getTemporaryLocations(IndexStmt stmt);

/// Returns the tensors in the index statement.
std::vector<TensorVar> getTensorVars(IndexStmt stmt);

/// Returns the result accesses, in the order they appear, as well as the set of
/// result accesses that are reduced into.
std::pair<std::vector<Access>,std::set<Access>> getResultAccesses(IndexStmt stmt);

/// Returns the input accesses, in the order they appear.
std::vector<Access> getArgumentAccesses(IndexStmt stmt);

/// Returns the index variables in the index statement.
std::vector<IndexVar> getIndexVars(IndexStmt stmt);

/// Returns the index variables in the index expression.
std::vector<IndexVar> getIndexVars(IndexExpr expr);

/// Returns the reduction variables in the index statement.
std::vector<IndexVar> getReductionVars(IndexStmt stmt);

/// Convert index notation tensor variables to IR pointer variables.
std::vector<ir::Expr> createVars(const std::vector<TensorVar>& tensorVars,
                                 std::map<TensorVar, ir::Expr>* vars, 
                                 bool isParameter=false);


/// Simplify an index expression by setting the zeroed Access expressions to
/// zero and then propagating and removing zeroes.
IndexExpr zero(IndexExpr, const std::set<Access>& zeroed);

/// Simplify an index expression by setting the zeroed Access expressions to
/// zero and then propagating and removing zeroes.
IndexStmt zero(IndexStmt, const std::set<Access>& zeroed);

/// Create an `other` tensor with the given name and format, 
/// and return tensor(indexVars) = other(indexVars) if otherIsOnRight,
/// and otherwise returns other(indexVars) = tensor(indexVars).
IndexStmt generatePackStmt(TensorVar tensor,
                           std::string otherName, Format otherFormat, 
                           std::vector<IndexVar> indexVars, bool otherIsOnRight);

/// Same as generatePackStmt, where otherFormat is COO.
IndexStmt generatePackCOOStmt(TensorVar tensor, 
                              std::vector<IndexVar> indexVars, bool otherIsOnRight);

}
#endif<|MERGE_RESOLUTION|>--- conflicted
+++ resolved
@@ -852,15 +852,12 @@
   TensorVar(const std::string& name, const Type& type);
   TensorVar(const Type& type, const Format& format);
   TensorVar(const std::string& name, const Type& type, const Format& format);
-<<<<<<< HEAD
-  TensorVar(const std::string& name, const Type& type, const Format& format,
-            const MemoryLocation memoryLocation);
-=======
-  TensorVar(const int &id, const std::string& name, const Type& type, const Format& format);
+  TensorVar(const std::string& name, const Type& type, const Format& format, const MemoryLocation memoryLocation);
+  TensorVar(const int &id, const std::string& name, const Type& type, const Format& format,
+            const MemoryLocation memoryLocation = MemoryLocation::Default);
 
   /// Returns the ID of the tensor variable.
   int getId() const;
->>>>>>> fb2ed72b
 
   /// Returns the name of the tensor variable.
   std::string getName() const;
