#include "test.h"

#include <vector>
#include <map>

#include "taco/index_notation/index_notation.h"
#include "taco/lower/merge_lattice.h"
#include "taco/lower/iterator.h"
#include "lower/mode_access.h"
#include "taco/ir/ir.h"
#include "taco/lower/mode_format_impl.h"

using namespace std;

using namespace taco;

// Temporary hack until dense in format.h is transition from the old system
#include "taco/lower/mode_format_dense.h"
taco::ModeFormat dense_new(std::make_shared<taco::DenseModeFormat>());
#define dense dense_new

namespace tests {

class HashedModeFormat : public ModeFormatImpl {
public:
  HashedModeFormat() : ModeFormatImpl("hashed", false, false, true, false,
<<<<<<< HEAD
                                      false, false, true, true, true, false, false) {}
=======
                                      false, false, false, true, true, true, false) {}
>>>>>>> 3aaba4e3

  ModeFormat copy(std::vector<ModeFormat::Property> properties) const {
    return ModeFormat(std::make_shared<HashedModeFormat>());
  }

  ir::Expr getSize(ir::Expr parentSize, Mode mode) const {
    return parentSize;
  }

  vector<ir::Expr> getArrays(ir::Expr tensor, int mode, int level) const {
    return {};
  }
};
ModeFormat hashed(make_shared<HashedModeFormat>());

static const Dimension n;
static const Type vectype(Float64, {n});

static TensorVar r1t("r1", vectype, Format(dense));
static TensorVar r2t("r2", vectype, Format(sparse));

static TensorVar d1t("d1", vectype, Format(dense));
static TensorVar d2t("d2", vectype, Format(dense));
static TensorVar d3t("d3", vectype, Format(dense));
static TensorVar d4t("d4", vectype, Format(dense));
static TensorVar s1t("s1", vectype, Format(compressed));
static TensorVar s2t("s2", vectype, Format(compressed));
static TensorVar s3t("s3", vectype, Format(compressed));
static TensorVar s4t("s4", vectype, Format(compressed));
static TensorVar h1t("h1", vectype, Format(hashed));
static TensorVar h2t("h2", vectype, Format(hashed));
static TensorVar h3t("h3", vectype, Format(hashed));
static TensorVar h4t("h4", vectype, Format(hashed));

static map<TensorVar, taco::ir::Expr> tensorVars {
  {r1t, taco::ir::Var::make("r1", taco::Int())},
  {r2t, taco::ir::Var::make("r2", taco::Int())},
  {d1t, taco::ir::Var::make("d1", taco::Int())},
  {d2t, taco::ir::Var::make("d2", taco::Int())},
  {d3t, taco::ir::Var::make("d3", taco::Int())},
  {d4t, taco::ir::Var::make("d4", taco::Int())},
  {s1t, taco::ir::Var::make("s1", taco::Int())},
  {s2t, taco::ir::Var::make("s2", taco::Int())},
  {s3t, taco::ir::Var::make("s3", taco::Int())},
  {s4t, taco::ir::Var::make("s4", taco::Int())},
  {h1t, taco::ir::Var::make("h1", taco::Int())},
  {h2t, taco::ir::Var::make("h2", taco::Int())},
  {h3t, taco::ir::Var::make("h3", taco::Int())},
  {h4t, taco::ir::Var::make("h4", taco::Int())}
};

static IndexVar i("i");

static Access rd = r1t(i);
static Access rs = r2t(i);
static Access d1 = d1t(i);
static Access d2 = d2t(i);
static Access d3 = d3t(i);
static Access d4 = d4t(i);
static Access s1 = s1t(i);
static Access s2 = s2t(i);
static Access s3 = s3t(i);
static Access s4 = s4t(i);
static Access h1 = h1t(i);
static Access h2 = h2t(i);
static Access h3 = h3t(i);
static Access h4 = h4t(i);

static map<IndexVar, taco::ir::Expr> coordVars;
static Forall dummy = forall(i, rd = rd + rs +
                                     d1 + d2 + d3 + d4 +
                                     s1 + s2 + s3 + s4 +
                                     h1 + h2 + h3 + h4);
static Iterators iterators = Iterators(dummy, tensorVars);

static Iterator it(Access access)
{
  return iterators.levelIterator(ModeAccess(access,1));
}

struct Test {
  Test(Forall forall, taco::MergeLattice expected)
      : forall(forall), expected(expected) {}
  Forall forall;
  taco::MergeLattice expected;
};
std::ostream& operator<<(std::ostream& os, const Test& test) {
  return os << test.forall;
}

struct merge_lattice : public TestWithParam<Test> {};

TEST_P(merge_lattice, test) {
  Forall forall = GetParam().forall;
  taco::MergeLattice lattice = taco::MergeLattice::make(forall, iterators, ProvenanceGraph(), {});
  ASSERT_EQ(GetParam().expected, lattice);
}

INSTANTIATE_TEST_CASE_P(copy, merge_lattice,
  Values(Test(forall(i, rd = d1),
              MergeLattice({MergePoint({i},
                                       {it(d1)},
                                       {it(rd)})
                           })
              ),
         Test(forall(i, rd = s1),
              MergeLattice({MergePoint({it(s1)},
                                       {},
                                       {it(rd)})
                           })
              )
         )
);

INSTANTIATE_TEST_CASE_P(neg, merge_lattice,
  Values(Test(forall(i, rd = -d1),
              MergeLattice({MergePoint({i},
                                       {it(d1)},
                                       {it(rd)})
                           })
              ),
         Test(forall(i, rd = -s1),
              MergeLattice({MergePoint({it(s1)},
                                       {},
                                       {it(rd)})
                           })
              )
         )
);


INSTANTIATE_TEST_CASE_P(mul, merge_lattice,
  Values(Test(forall(i, rd = d1 * d2),
              MergeLattice({MergePoint({i},
                                       {it(d1), it(d2)},
                                       {it(rd)})
                           })
              ),
         Test(forall(i, rd = d1 * d2 * d3),
              MergeLattice({MergePoint({i},
                                       {it(d1), it(d2), it(d3)},
                                       {it(rd)})
                           })
              ),
         Test(forall(i, rd = s1 * s2),
              MergeLattice({MergePoint({it(s1), it(s2)},
                                       {},
                                       {it(rd)})
                           })
              ),
         Test(forall(i, rd = s1 * s2 * s3),
              MergeLattice({MergePoint({it(s1), it(s2), it(s3)},
                                       {},
                                       {it(rd)})
                           })
              ),
         Test(forall(i, rd = s1 * d1),
              MergeLattice({MergePoint({it(s1)},
                                       {it(d1)},
                                       {it(rd)})
                           })
              ),
         Test(forall(i, rd = d1 * s1),
              MergeLattice({MergePoint({it(s1)},
                                       {it(d1)},
                                       {it(rd)})
                           })
              ),
         Test(forall(i, rd = (d1 * d2) * s1),
              MergeLattice({MergePoint({it(s1)},
                                       {it(d1), it(d2)},
                                       {it(rd)})
                           })
              ),
         Test(forall(i, rd = (s1 * s2) * d1),
              MergeLattice({MergePoint({it(s1), it(s2)},
                                       {it(d1)},
                                       {it(rd)})
                           })
              ),
         Test(forall(i, rd = (s1 * d1) * d2),
              MergeLattice({MergePoint({it(s1)},
                                       {it(d1), it(d2)},
                                       {it(rd)})
                           })
              ),
         Test(forall(i, rd = d2 * (s1 * d1)),
              MergeLattice({MergePoint({it(s1)},
                                       {it(d2), it(d1)},
                                       {it(rd)})
                           })
              ),
         Test(forall(i, rd = (s1 * d1) * s2),
              MergeLattice({MergePoint({it(s1), it(s2)},
                                       {it(d1)},
                                       {it(rd)})
                           })
              )
        )
);

INSTANTIATE_TEST_CASE_P(add, merge_lattice,
  Values(Test(forall(i, rd = d1 + d2),
              MergeLattice({MergePoint({i},
                                       {it(d1), it(d2)},
                                       {it(rd)}),
                           })
              ),
         Test(forall(i, rd = d1 + d2 + d3),
              MergeLattice({MergePoint({i},
                                       {it(d1), it(d2), it(d3)},
                                       {it(rd)}),
                           })
              ),
         Test(forall(i, rd = s1 + s2),
              MergeLattice({MergePoint({it(s1), it(s2)},
                                       {},
                                       {it(rd)}),
                            MergePoint({it(s1)},
                                       {},
                                       {it(rd)}),
                            MergePoint({it(s2)},
                                       {},
                                       {it(rd)})
                           })
              ),
         Test(forall(i, rd = s1 + s2 + s3),
              MergeLattice({MergePoint({it(s1), it(s2), it(s3)},
                                       {},
                                       {it(rd)}),
                            MergePoint({it(s1), it(s3)},
                                       {},
                                       {it(rd)}),
                            MergePoint({it(s2), it(s3)},
                                       {},
                                       {it(rd)}),
                            MergePoint({it(s1), it(s2)},
                                       {},
                                       {it(rd)}),
                            MergePoint({it(s1)},
                                       {},
                                       {it(rd)}),
                            MergePoint({it(s2)},
                                       {},
                                       {it(rd)}),
                            MergePoint({it(s3)},
                                       {},
                                       {it(rd)})
                           })
              ),
         Test(forall(i, rd = d1 + s2),
              MergeLattice({MergePoint({i, it(s2)},
                                       {it(d1)},
                                       {it(rd)}),
                            MergePoint({i},
                                       {it(d1)},
                                       {it(rd)})
                           })
              ),
         Test(forall(i, rd = s1 + d2),
              MergeLattice({MergePoint({it(s1), i},
                                       {it(d2)},
                                       {it(rd)}),
                            MergePoint({i},
                                       {it(d2)},
                                       {it(rd)})
                           })
              )
        )
);

INSTANTIATE_TEST_CASE_P(add_multiply, merge_lattice,
  Values(Test(forall(i, rd = (d1 + d2) * d3),
              MergeLattice({MergePoint({i},
                                       {it(d1), it(d2), it(d3)},
                                       {it(rd)})
                           })
              ),
         Test(forall(i, rd = (s1 + s2) * d3),
              MergeLattice({MergePoint({it(s1), it(s2)},
                                       {it(d3)},
                                       {it(rd)}),
                            MergePoint({it(s1)},
                                       {it(d3)},
                                       {it(rd)}),
                            MergePoint({it(s2)},
                                       {it(d3)},
                                       {it(rd)}),
                           })
              ),
         Test(forall(i, rd = (d1 + d2) * s3),
              MergeLattice({MergePoint({it(s3)},
                                       {it(d1), it(d2)},
                                       {it(rd)}),
                           })
              ),
         Test(forall(i, rd = (s1 + d2) * d3),
              MergeLattice({MergePoint({it(s1), i},
                                       {it(d2), it(d3)},
                                       {it(rd)}),
                            MergePoint({i},
                                       {it(d2), it(d3)},
                                       {it(rd)})
                           })
              ),
         Test(forall(i, rd = (s1 + s2) * s3),
              MergeLattice({MergePoint({it(s1), it(s2), it(s3)},
                                       {},
                                       {it(rd)}),
                            MergePoint({it(s1), it(s3)},
                                       {},
                                       {it(rd)}),
                            MergePoint({it(s2), it(s3)},
                                       {},
                                       {it(rd)})
                           })
              )
        )
);

INSTANTIATE_TEST_CASE_P(multiply_add, merge_lattice,
  Values(Test(forall(i, rd = (d1 * d2) + d3),
              MergeLattice({MergePoint({i},
                                       {it(d1), it(d2), it(d3)},
                                       {it(rd)})
                           })
              ),
         Test(forall(i, rd = (s1 * s2) + d3),
              MergeLattice({MergePoint({it(s1), it(s2), i},
                                       {it(d3)},
                                       {it(rd)}),
                            MergePoint({i},
                                       {it(d3)},
                                       {it(rd)})
                           })
              ),
         Test(forall(i, rd = (d1 * d2) + s3),
              MergeLattice({MergePoint({i, it(s3)},
                                       {it(d1), it(d2)},
                                       {it(rd)}),
                            MergePoint({i},
                                       {it(d1), it(d2)},
                                       {it(rd)})
                           })
              ),
         Test(forall(i, rd = (s1 * d2) + d3),
              MergeLattice({MergePoint({it(s1), i},
                                       {it(d2), it(d3)},
                                       {it(rd)}),
                            MergePoint({i},
                                       {it(d3)},
                                       {it(rd)})
                           })
              ),
         Test(forall(i, rd = (s1 * s2) + s3),
              MergeLattice({MergePoint({it(s1), it(s2), it(s3)},
                                       {},
                                       {it(rd)}),
                            MergePoint({it(s1), it(s2)},
                                       {},
                                       {it(rd)}),
                            MergePoint({it(s3)},
                                       {},
                                       {it(rd)})
                           })
              )
        )
);

INSTANTIATE_TEST_CASE_P(add_multiply_multiply, merge_lattice,
  Values(Test(forall(i, rd = (d1 + d2) * (d3 * d4)),
              MergeLattice({MergePoint({i},
                                       {it(d1), it(d2), it(d3), it(d4)},
                                       {it(rd)})
                           })
              ),
         Test(forall(i, rd = (d1 + d2) * (s3 * s4)),
              MergeLattice({MergePoint({it(s3), it(s4)},
                                       {it(d1), it(d2)},
                                       {it(rd)})
                           })
              ),
         Test(forall(i, rd = (s1 + s2) * (d3 * d4)),
              MergeLattice({MergePoint({it(s1), it(s2)},
                                       {it(d3), it(d4)},
                                       {it(rd)}),
                            MergePoint({it(s1)},
                                       {it(d3), it(d4)},
                                       {it(rd)}),
                            MergePoint({it(s2)},
                                       {it(d3), it(d4)},
                                       {it(rd)})
                           })
              ),
         Test(forall(i, rd = (d1 + s2) * (s3 * s4)),
              MergeLattice({MergePoint({it(s2), it(s3), it(s4)},
                                       {it(d1)},
                                       {it(rd)}),
                            MergePoint({it(s3), it(s4)},
                                       {it(d1)},
                                       {it(rd)})
                           })
              ),
         Test(forall(i, rd = (s1 + s2) * (s3 * s4)),
              MergeLattice({MergePoint({it(s1), it(s2), it(s3), it(s4)},
                                       {},
                                       {it(rd)}),
                            MergePoint({it(s1), it(s3), it(s4)},
                                       {},
                                       {it(rd)}),
                            MergePoint({it(s2), it(s3), it(s4)},
                                       {},
                                       {it(rd)})
                           })
              )
        )
);

INSTANTIATE_TEST_CASE_P(add_multiply_add, merge_lattice,
  Values(Test(forall(i, rd = (d1 + d2) * (d3 + d4)),
              MergeLattice({MergePoint({i},
                                       {it(d1), it(d2), it(d3), it(d4)},
                                       {it(rd)})
                           })
              ),
         Test(forall(i, rd = (d1 + d2) * (d3 + s4)),
              MergeLattice({MergePoint({i, it(s4)},
                                       {it(d1), it(d2), it(d3)},
                                       {it(rd)}),
                            MergePoint({i},
                                       {it(d1), it(d2), it(d3)},
                                       {it(rd)})
                           })
              ),
         Test(forall(i, rd = (s1 + s2) * (s3 + d4)),
              MergeLattice({MergePoint({it(s1), it(s2), it(s3)},
                                       {it(d4)},
                                       {it(rd)}),
                            MergePoint({it(s1), it(s2)},
                                       {it(d4)},
                                       {it(rd)}),
                            MergePoint({it(s1), it(s3)},
                                       {it(d4)},
                                       {it(rd)}),
                            MergePoint({it(s1)},
                                       {it(d4)},
                                       {it(rd)}),
                            MergePoint({it(s2), it(s3)},
                                       {it(d4)},
                                       {it(rd)}),
                            MergePoint({it(s2)},
                                       {it(d4)},
                                       {it(rd)})
                           })
              ),
         Test(forall(i, rd = (s1 + s2) * (s3 + s4)),
              MergeLattice({MergePoint({it(s1), it(s2), it(s3), it(s4)},
                                       {},
                                       {it(rd)}),
                            MergePoint({it(s1), it(s2), it(s3)},
                                       {},
                                       {it(rd)}),
                            MergePoint({it(s1), it(s2), it(s4)},
                                       {},
                                       {it(rd)}),
                            MergePoint({it(s1), it(s3), it(s4)},
                                       {},
                                       {it(rd)}),
                            MergePoint({it(s1), it(s3)},
                                       {},
                                       {it(rd)}),
                            MergePoint({it(s1), it(s4)},
                                       {},
                                       {it(rd)}),
                            MergePoint({it(s2), it(s3), it(s4)},
                                       {},
                                       {it(rd)}),
                            MergePoint({it(s2), it(s3)},
                                       {},
                                       {it(rd)}),
                            MergePoint({it(s2), it(s4)},
                                       {},
                                       {it(rd)})
                           })
              )
        )
);

INSTANTIATE_TEST_CASE_P(hashmap, merge_lattice,
  Values(Test(forall(i, rd = h1),
              MergeLattice({MergePoint({it(h1)},
                                       {},
                                       {it(rd)})
                           })
              ),
         Test(forall(i, rd = -h1),
              MergeLattice({MergePoint({it(h1)},
                                       {},
                                       {it(rd)})
                           })
              ),
         Test(forall(i, rd = d1 * h1),
              MergeLattice({MergePoint({it(h1)},
                                       {it(d1)},
                                       {it(rd)})
                           })
              ),
         Test(forall(i, rd = h1 * d1),
              MergeLattice({MergePoint({it(h1)},
                                       {it(d1)},
                                       {it(rd)})
                           })
              ),
         Test(forall(i, rd = s1 * h1),
              MergeLattice({MergePoint({it(s1)},
                                       {it(h1)},
                                       {it(rd)})
                           })
              ),
         Test(forall(i, rd = h1 * s1),
              MergeLattice({MergePoint({it(s1)},
                                       {it(h1)},
                                       {it(rd)})
                           })
              ),
         Test(forall(i, rd = h1 * h2),
              MergeLattice({MergePoint({it(h1)},
                                       {it(h2)},
                                       {it(rd)})
                           })
              ),
         Test(forall(i, rd = h1 * h2 * h3),
              MergeLattice({MergePoint({it(h1)},
                                       {it(h2), it(h3)},
                                       {it(rd)})
                           })
              ),
         Test(forall(i, rd = d1 + h1),
              MergeLattice({MergePoint({i},
                                       {it(d1), it(h1)},
                                       {it(rd)})
                           })
              ),
         Test(forall(i, rd = h1 + d1),
              MergeLattice({MergePoint({i},
                                       {it(d1), it(h1)},
                                       {it(rd)})
                           })
              ),
         Test(forall(i, rd = h1 + h2),
              MergeLattice({MergePoint({i},
                                       {it(h1), it(h2)},
                                       {it(rd)})
                           })
              ),
         Test(forall(i, rd = h1 + h2 + h3),
              MergeLattice({MergePoint({i},
                                       {it(h1), it(h2), it(h3)},
                                       {it(rd)})
                           })
              )
        )
);

IndexVar i1, i2;

TEST(merge_lattice, split) {
  IndexStmt stmt = forall(i, rd = d1).split(i, i1, i2, 2); // dense = dense
  SuchThat suchThat = to<SuchThat>(stmt);
  Forall f = to<Forall>(suchThat.getStmt());
  Iterators iters = Iterators(stmt, tensorVars);
  ProvenanceGraph provGraph = ProvenanceGraph(stmt);
  taco::MergeLattice lattice = taco::MergeLattice::make(f, iters, provGraph, {f.getIndexVar()});
  Iterator d1it = iters.levelIterator(ModeAccess(d1,1));
  Iterator rdit = iters.levelIterator(ModeAccess(rd,1));

  taco::MergeLattice expected = MergeLattice({MergePoint({i1},
                                                         {},
                                                         {})
                                             });
  ASSERT_EQ(expected, lattice);

  Forall f2 = to<Forall>(f.getStmt());
  lattice = taco::MergeLattice::make(f2, iters, provGraph, {f.getIndexVar(), f2.getIndexVar()});
  expected = MergeLattice({MergePoint({i2},{d1it},{rdit})});
  ASSERT_EQ(expected, lattice);

  MergePoint point = lattice.points()[0];
  ASSERT_TRUE(point.mergers().size() == 1);
  ASSERT_TRUE(point.rangers().size() == 1);
}

TEST(merge_lattice, split_sparse) {
  IndexStmt stmt = forall(i, rd = s1).split(i, i1, i2, 2); // dense = sparse
  ProvenanceGraph provGraph = ProvenanceGraph(stmt);

  SuchThat suchThat = to<SuchThat>(stmt);
  Forall f = to<Forall>(suchThat.getStmt());
  Iterators iters = Iterators(stmt, tensorVars);
  taco::MergeLattice lattice = taco::MergeLattice::make(f, iters, provGraph, {f.getIndexVar()});
  Iterator s1it = iters.levelIterator(ModeAccess(s1,1));
  Iterator rdit = iters.levelIterator(ModeAccess(rd,1));

  taco::MergeLattice expected = MergeLattice({MergePoint({i1},
                                                         {},
                                                         {})
                                             });
  ASSERT_EQ(expected, lattice);

  Forall f2 = to<Forall>(f.getStmt());
  lattice = taco::MergeLattice::make(f2, iters, provGraph, {f.getIndexVar(), f2.getIndexVar()});
  expected = MergeLattice({MergePoint({s1it, i2},{},{rdit})});
  ASSERT_EQ(expected, lattice);

  MergePoint point = lattice.points()[0];
  ASSERT_TRUE(point.mergers().size() == 1);
  ASSERT_TRUE(point.rangers().size() == 2);
}

TEST(merge_lattice, dense_tile) {
  IndexStmt stmt = forall(i, rd = d1).split(i, i1, i2, 2).reorder({i2, i1}); // dense = dense
  SuchThat suchThat = to<SuchThat>(stmt);
  Forall f = to<Forall>(suchThat.getStmt());
  Iterators iters = Iterators(stmt, tensorVars);
  ProvenanceGraph provGraph = ProvenanceGraph(stmt);
  taco::MergeLattice lattice = taco::MergeLattice::make(f, iters, provGraph, {f.getIndexVar()});
  Iterator d1it = iters.levelIterator(ModeAccess(d1,1));
  Iterator rdit = iters.levelIterator(ModeAccess(rd,1));

  taco::MergeLattice expected = MergeLattice({MergePoint({i2},
                                                         {},
                                                         {})
                                             });
  ASSERT_EQ(expected, lattice);

  Forall f2 = to<Forall>(f.getStmt());
  lattice = taco::MergeLattice::make(f2, iters, provGraph, {f.getIndexVar(), f2.getIndexVar()});
  expected = MergeLattice({MergePoint({i1},{d1it},{rdit})});
  ASSERT_EQ(expected, lattice);

  MergePoint point = lattice.points()[0];
  ASSERT_TRUE(point.mergers().size() == 1);
  ASSERT_TRUE(point.rangers().size() == 1);
}

TEST(merge_lattice, pos) {
  IndexVar ipos ("ipos");
  IndexStmt stmt = forall(i, rd = s1).pos(i, ipos, s1); // dense = sparse
  ProvenanceGraph provGraph = ProvenanceGraph(stmt);

  SuchThat suchThat = to<SuchThat>(stmt);
  Forall f = to<Forall>(suchThat.getStmt());
  Iterators iters = Iterators(stmt, tensorVars);
  taco::MergeLattice lattice = taco::MergeLattice::make(f, iters, provGraph, {f.getIndexVar()});
  Iterator s1it = iters.levelIterator(ModeAccess(s1,1));
  Iterator rdit = iters.levelIterator(ModeAccess(rd,1));

  Iterator iposit = Iterator(ipos, s1it.getTensor(), s1it.getMode(), s1it.getParent(), ipos.getName(), true);

  taco::MergeLattice expected = MergeLattice({MergePoint({iposit},
                                                         {},
                                                         {rdit})
                                             });
  ASSERT_EQ(expected, lattice);

  MergePoint point = lattice.points()[0];
  ASSERT_TRUE(point.mergers().size() == 1);
  ASSERT_TRUE(point.rangers().size() == 1);
}

TEST(merge_lattice, pos_mul_sparse) {
  IndexVar ipos ("ipos");
  IndexStmt stmt = forall(i, rd = s1 * s2).pos(i, ipos, s1); // dense = sparse
  ProvenanceGraph provGraph = ProvenanceGraph(stmt);

  SuchThat suchThat = to<SuchThat>(stmt);
  Forall f = to<Forall>(suchThat.getStmt());
  Iterators iters = Iterators(stmt, tensorVars);
  taco::MergeLattice lattice = taco::MergeLattice::make(f, iters, provGraph, {f.getIndexVar()});
  Iterator s1it = iters.levelIterator(ModeAccess(s1,1));
  Iterator s2it = iters.levelIterator(ModeAccess(s2, 1));
  Iterator rdit = iters.levelIterator(ModeAccess(rd,1));

  Iterator iposit = Iterator(ipos, s1it.getTensor(), s1it.getMode(), s1it.getParent(), ipos.getName(), true);

  taco::MergeLattice expected = MergeLattice({MergePoint({iposit, s2it},
                                                         {},
                                                         {rdit})
                                             });
  ASSERT_EQ(expected, lattice);

  MergePoint point = lattice.points()[0];
  ASSERT_TRUE(point.mergers().size() == 2);
  ASSERT_TRUE(point.rangers().size() == 2);
}

TEST(merge_lattice, split_pos_sparse) {
  IndexVar ipos("ipos");
  IndexStmt stmt = forall(i, rd = s1).pos(i, ipos, s1).split(ipos, i1, i2, 2); // dense = sparse
  ProvenanceGraph provGraph = ProvenanceGraph(stmt);

  SuchThat suchThat = to<SuchThat>(stmt);
  Forall f = to<Forall>(suchThat.getStmt());
  Iterators iters = Iterators(stmt, tensorVars);
  taco::MergeLattice lattice = taco::MergeLattice::make(f, iters, provGraph, {f.getIndexVar()});
  Iterator s1it = iters.levelIterator(ModeAccess(s1,1));
  Iterator rdit = iters.levelIterator(ModeAccess(rd,1));
  Iterator iposit = Iterator(ipos, s1it.getTensor(), s1it.getMode(), s1it.getParent(), ipos.getName(), true);
  taco::MergeLattice expected = MergeLattice({MergePoint({i1},
                                                         {},
                                                         {})
                                             });
  ASSERT_EQ(expected, lattice);

  Forall f2 = to<Forall>(f.getStmt());
  lattice = taco::MergeLattice::make(f2, iters, provGraph, {f.getIndexVar(), f2.getIndexVar()});
  expected = MergeLattice({MergePoint({i2},{iposit},{rdit})});
  ASSERT_EQ(expected, lattice);

  MergePoint point = lattice.points()[0];
  ASSERT_TRUE(point.mergers().size() == 1);
  ASSERT_TRUE(point.rangers().size() == 1);
}


}<|MERGE_RESOLUTION|>--- conflicted
+++ resolved
@@ -24,11 +24,8 @@
 class HashedModeFormat : public ModeFormatImpl {
 public:
   HashedModeFormat() : ModeFormatImpl("hashed", false, false, true, false,
-<<<<<<< HEAD
-                                      false, false, true, true, true, false, false) {}
-=======
-                                      false, false, false, true, true, true, false) {}
->>>>>>> 3aaba4e3
+                                      false, false, false, true, true, true, 
+                                      false, false) {}
 
   ModeFormat copy(std::vector<ModeFormat::Property> properties) const {
     return ModeFormat(std::make_shared<HashedModeFormat>());
