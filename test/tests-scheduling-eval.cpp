--- conflicted
+++ resolved
@@ -43,7 +43,8 @@
           .parallelize(i0, PARALLEL_UNIT::CPU_THREAD, OUTPUT_RACE_STRATEGY::NO_RACES);
 }
 
-IndexStmt scheduleSpMMCPU(IndexStmt stmt, Tensor<double> A, int CHUNK_SIZE=16, int UNROLL_FACTOR=8) {
+IndexStmt scheduleSpMMCPU(IndexStmt stmt, Tensor<double> A, int CHUNK_SIZE=16, int UNROLL_FACTOR=4) {
+  taco_iassert(UNROLL_FACTOR == 4); // AVX2
   IndexVar i0("i0"), i1("i1"), jpos("jpos"), jpos0("jpos0"), jpos1("jpos1");
   return stmt.split(i, i0, i1, CHUNK_SIZE)
           .pos(j, jpos, A(i,j))
@@ -53,7 +54,8 @@
           .parallelize(jpos1, PARALLEL_UNIT::CPU_VECTOR, OUTPUT_RACE_STRATEGY::IGNORE_RACES);
 }
 
-IndexStmt scheduleSDDMMCPU(IndexStmt stmt, Tensor<double> B, int CHUNK_SIZE=16, int UNROLL_FACTOR=8) {
+IndexStmt scheduleSDDMMCPU(IndexStmt stmt, Tensor<double> B, int CHUNK_SIZE=16, int UNROLL_FACTOR=4) {
+  taco_iassert(UNROLL_FACTOR == 4); // AVX2
   IndexVar i0("i0"), i1("i1"), kpos("kpos"), kpos0("kpos0"), kpos1("kpos1");
   return stmt.split(i, i0, i1, CHUNK_SIZE)
           .pos(k, kpos, B(i,k))
@@ -72,7 +74,8 @@
           .parallelize(chunk, PARALLEL_UNIT::CPU_THREAD, OUTPUT_RACE_STRATEGY::NO_RACES);
 }
 
-IndexStmt scheduleTTMCPU(IndexStmt stmt, Tensor<double> B, int CHUNK_SIZE=16, int UNROLL_FACTOR=8) {
+IndexStmt scheduleTTMCPU(IndexStmt stmt, Tensor<double> B, int CHUNK_SIZE=16, int UNROLL_FACTOR=4) {
+  taco_iassert(UNROLL_FACTOR == 4); // AVX2
   IndexVar f("f"), fpos("fpos"), chunk("chunk"), fpos2("fpos2"), kpos("kpos"), kpos1("kpos1"), kpos2("kpos2");
   return stmt.fuse(i, j, f)
           .pos(f, fpos, B(i,j,k))
@@ -84,7 +87,8 @@
           .parallelize(kpos2, PARALLEL_UNIT::CPU_VECTOR, OUTPUT_RACE_STRATEGY::IGNORE_RACES);;
 }
 
-IndexStmt scheduleMTTKRPCPU(IndexStmt stmt, Tensor<double> B, int CHUNK_SIZE=16, int UNROLL_FACTOR=8) {
+IndexStmt scheduleMTTKRPCPU(IndexStmt stmt, Tensor<double> B, int CHUNK_SIZE=16, int UNROLL_FACTOR=4) {
+  taco_iassert(UNROLL_FACTOR == 4); //AVX2
   IndexVar f("f"), fpos("fpos"), chunk("chunk"), fpos2("fpos2"), lpos("lpos"), lpos1("lpos1"), lpos2("lpos2");
   return stmt.reorder({i,k,j,l}) // TODO: this shouldn't be necessary
           .fuse(i, k, f)
@@ -312,11 +316,6 @@
   int NUM_J = 1039/10;
   int NUM_K = 1057/10;
   float SPARSITY = .3;
-<<<<<<< HEAD
-  int UNROLL_FACTOR = 4;  // double precision avx2
-  int CHUNK_SIZE = 16;
-=======
->>>>>>> cad57783
   Tensor<double> A("A", {NUM_I, NUM_J}, CSR);
   Tensor<double> B("B", {NUM_J, NUM_K}, {Dense, Dense});
   Tensor<double> C("C", {NUM_I, NUM_K}, {Dense, Dense});
@@ -344,17 +343,7 @@
   C(i, k) = A(i, j) * B(j, k);
 
   IndexStmt stmt = C.getAssignment().concretize();
-<<<<<<< HEAD
-  stmt = stmt.split(i, i0, i1, CHUNK_SIZE)
-          .pos(j, jpos, A(i,j))
-          .split(jpos, jpos0, jpos1, UNROLL_FACTOR)
-          .reorder({i0, i1, jpos0, k, jpos1})
-          //.parallelize(i0, PARALLEL_UNIT::CPU_THREAD, OUTPUT_RACE_STRATEGY::NO_RACES)
-          .parallelize(jpos1, PARALLEL_UNIT::CPU_VECTOR, OUTPUT_RACE_STRATEGY::IGNORE_RACES);
-=======
   stmt = scheduleSpMMCPU(stmt, A);
->>>>>>> cad57783
-
   printToFile("spmm_cpu", stmt);
 
   C.compile(stmt);
@@ -377,11 +366,6 @@
   int NUM_J = 1039/10;
   int NUM_K = 1057/10;
   float SPARSITY = .3;
-<<<<<<< HEAD
-  int UNROLL_FACTOR = 4;
-  int CHUNK_SIZE = 16;
-=======
->>>>>>> cad57783
   Tensor<double> A("A", {NUM_I, NUM_K}, {Dense, Dense});
   Tensor<double> B("B", {NUM_I, NUM_K}, CSR);
   Tensor<double> C("C", {NUM_I, NUM_J}, {Dense, Dense});
@@ -537,21 +521,11 @@
   if (should_use_CUDA_codegen()) {
     return;
   }
-<<<<<<< HEAD
-  int NUM_I = 1021/100;
-  int NUM_J = 1039/100;
-  int NUM_K = 1057/100;
-  int NUM_L = 1232/100;
-  float SPARSITY = .3;
-  int CHUNK_SIZE = 16;
-  int UNROLL_FACTOR = 4;
-=======
   int NUM_I = 1021/40;
   int NUM_J = 1039/40;
   int NUM_K = 1057/40;
   int NUM_L = 1232/40;
   float SPARSITY = .1;
->>>>>>> cad57783
   Tensor<double> A("A", {NUM_I, NUM_J, NUM_L}, {Dense, Dense, Dense}); // TODO: change to sparse outputs
   Tensor<double> B("B", {NUM_I, NUM_J, NUM_K}, {Sparse, Sparse, Sparse});
   Tensor<double> C("C", {NUM_K, NUM_L}, {Dense, Dense});
@@ -601,21 +575,11 @@
   if (should_use_CUDA_codegen()) {
     return;
   }
-<<<<<<< HEAD
-  int NUM_I = 1021/100;
-  int NUM_J = 1039/100;
-  int NUM_K = 1057/100;
-  int NUM_L = 1232/100;
-  float SPARSITY = .3;
-  int CHUNK_SIZE = 16;
-  int UNROLL_FACTOR = 4;
-=======
   int NUM_I = 1021/20;
   int NUM_J = 1039/20;
   int NUM_K = 1057/20;
   int NUM_L = 1232/20;
   float SPARSITY = .1;
->>>>>>> cad57783
   Tensor<double> A("A", {NUM_I, NUM_J}, {Dense, Dense});
   Tensor<double> B("B", {NUM_I, NUM_K, NUM_L}, {Sparse, Sparse, Sparse});
   Tensor<double> C("C", {NUM_K, NUM_J}, {Dense, Dense});
@@ -716,8 +680,6 @@
   expected.compute();
   ASSERT_TENSOR_EQ(expected, y);
 }
-<<<<<<< HEAD
-=======
 
 TEST(scheduling_eval, spmmGPU) {
   if (!should_use_CUDA_codegen()) {
@@ -1004,11 +966,11 @@
   }
 
   vector<vector<int>> spmv_parameters = {{8}, {16}, {32}};
-  vector<vector<int>> spmm_parameters = {{16, 8}, {8, 8}};
-  vector<vector<int>> sddmm_parameters = {{16, 8}, {8, 8}};
+  vector<vector<int>> spmm_parameters = {{16, 4}, {8, 4}};
+  vector<vector<int>> sddmm_parameters = {{16, 4}, {8, 4}};
   vector<vector<int>> ttv_parameters = {{16}, {8}, {32}};
-  vector<vector<int>> ttm_parameters = {{16, 8}, {8, 8}};
-  vector<vector<int>> mttkrp_parameters = {{16, 8}, {8, 8}};
+  vector<vector<int>> ttm_parameters = {{16, 4}, {8, 4}};
+  vector<vector<int>> mttkrp_parameters = {{16, 4}, {8, 4}};
 
   int NUM_I = 100;
   int NUM_J = 100;
@@ -1017,7 +979,7 @@
 
   string file_ending = should_use_CUDA_codegen() ? ".cu" : ".c";
   string file_path = "eval_prepared_cpu/";
-  ASSERT_TRUE(mkdir(file_path.c_str(), 0777));
+  int status = mkdir(file_path.c_str(), 0777);
 
   // spmv
   {
@@ -1173,7 +1135,7 @@
 
   string file_ending = should_use_CUDA_codegen() ? ".cu" : ".c";
   string file_path = "eval_prepared_gpu/";
-  ASSERT_TRUE(mkdir(file_path.c_str(), 0777));
+  int status = mkdir(file_path.c_str(), 0777);
 
   // spmv
   {
@@ -1314,5 +1276,4 @@
     source_file << source.str();
     source_file.close();
   }
-}
->>>>>>> cad57783
+}