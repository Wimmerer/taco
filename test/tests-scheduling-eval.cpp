#include <taco/index_notation/transformations.h>
#include <codegen/codegen_c.h>
#include <codegen/codegen_cuda.h>
#include "test.h"
#include "test_tensors.h"
#include "taco/tensor.h"
#include "taco/index_notation/index_notation.h"
#include "codegen/codegen.h"
#include "taco/lower/lower.h"

using namespace taco;
const IndexVar i("i"), j("j"), k("k");

TEST(scheduling_eval, spmmCPU) {
  int NUM_I = 32; //1021/10;
  int NUM_J = 32; //1039/10;
  int NUM_K = 32; //1057/10;
  float SPARSITY = .3;
  int UNROLL_FACTOR = 4;  // double precision avx2
  int CHUNK_SIZE = 16;
  Tensor<double> A("A", {NUM_I, NUM_J}, CSR);
  Tensor<double> B("B", {NUM_J, NUM_K}, {Dense, Dense});
  Tensor<double> C("C", {NUM_I, NUM_K}, {Dense, Dense});

  srand(0);
  for (int i = 0; i < NUM_I; i++) {
    for (int j = 0; j < NUM_J; j++) {
      float rand_float = (float)rand()/(float)(RAND_MAX);
      //if (rand_float < SPARSITY) {
        //A.insert({i, j}, (double) ((int) (rand_float*3/SPARSITY)));
        A.insert({i, j}, (double) i);
      //}
    }
  }

  for (int j = 0; j < NUM_J; j++) {
    for (int k = 0; k < NUM_K; k++) {
      float rand_float = (float)rand()/(float)(RAND_MAX);
      //B.insert({j, k}, (double) ((int) (rand_float*3/SPARSITY)));
      B.insert({j, k}, (double) j);
    }
  }

  A.pack();
  B.pack();

  IndexVar i("i"), j("j"), k("k");
  IndexVar i0("i0"), i1("i1"), jpos("jpos"), jpos0("jpos0"), jpos1("jpos1");
  C(i, k) = A(i, j) * B(j, k);

  IndexStmt stmt = C.getAssignment().concretize();
  stmt = stmt.split(i, i0, i1, CHUNK_SIZE)
          .pos(j, jpos, A(i,j))
          .split(jpos, jpos0, jpos1, UNROLL_FACTOR)
          .reorder({i0, i1, jpos0, k, jpos1})
<<<<<<< HEAD
          //.parallelize(i0, PARALLEL_UNIT::CPU_THREAD, OUTPUT_RACE_STRATEGY::NO_RACES)
=======
          .parallelize(i0, PARALLEL_UNIT::CPU_THREAD, OUTPUT_RACE_STRATEGY::NO_RACES)
>>>>>>> 3ed993c1
          .parallelize(jpos1, PARALLEL_UNIT::CPU_VECTOR, OUTPUT_RACE_STRATEGY::IGNORE_RACES);

  std::shared_ptr<ir::CodeGen> codegen = ir::CodeGen::init_default(cout, ir::CodeGen::ImplementationGen);
  ir::Stmt compute = lower(stmt, "compute",  false, true);
  codegen->compile(compute, true);

  C.compile(stmt);
  C.assemble();
  C.compute();

  Tensor<double> expected({NUM_I, NUM_K}, {Dense, Dense});
  expected(i, k) = A(i, j) * B(j, k);
  expected.compile();
  expected.assemble();
  expected.compute();
  ASSERT_TENSOR_EQ(expected, C);
}

TEST(scheduling_eval, sddmmCPU) {
  int NUM_I = 1021/10;
  int NUM_J = 1039/10;
  int NUM_K = 1057/10;
  float SPARSITY = .3;
  int UNROLL_FACTOR = 8;
  int CHUNK_SIZE = 16;
  Tensor<double> A("A", {NUM_I, NUM_K}, {Dense, Dense});
  Tensor<double> B("B", {NUM_I, NUM_K}, CSR);
  Tensor<double> C("C", {NUM_I, NUM_J}, {Dense, Dense});
  Tensor<double> D("D", {NUM_J, NUM_K}, {Dense, Dense});

  srand(0);
  for (int i = 0; i < NUM_I; i++) {
    for (int j = 0; j < NUM_J; j++) {
      float rand_float = (float)rand()/(float)(RAND_MAX);
      C.insert({i, j}, (double) ((int) (rand_float*3/SPARSITY)));
    }
  }

  for (int i = 0; i < NUM_I; i++) {
    for (int k = 0; k < NUM_K; k++) {
      float rand_float = (float)rand()/(float)(RAND_MAX);
      if (rand_float < SPARSITY) {
        B.insert({i, k}, (double) ((int) (rand_float*3/SPARSITY)));
      }
    }
  }

  for (int j = 0; j < NUM_J; j++) {
    for (int k = 0; k < NUM_K; k++) {
      float rand_float = (float)rand()/(float)(RAND_MAX);
      D.insert({j, k}, (double) ((int) (rand_float*3/SPARSITY)));
    }
  }

  B.pack();
  C.pack();
  D.pack();

  IndexVar i("i"), j("j"), k("k");
  IndexVar i0("i0"), i1("i1"), kpos("kpos"), kpos0("kpos0"), kpos1("kpos1");
  A(i,k) = B(i,k) * C(i,j) * D(j,k);

  IndexStmt stmt = A.getAssignment().concretize();
  stmt = stmt.split(i, i0, i1, CHUNK_SIZE)
          .pos(k, kpos, B(i,k))
          .split(kpos, kpos0, kpos1, UNROLL_FACTOR)
          .reorder({i0, i1, kpos0, j, kpos1})
          .parallelize(i0, PARALLEL_UNIT::CPU_THREAD, OUTPUT_RACE_STRATEGY::NO_RACES)
          .parallelize(kpos1, PARALLEL_UNIT::CPU_VECTOR, OUTPUT_RACE_STRATEGY::IGNORE_RACES);

  std::shared_ptr<ir::CodeGen> codegen = ir::CodeGen::init_default(cout, ir::CodeGen::ImplementationGen);
  ir::Stmt compute = lower(stmt, "compute",  false, true);
  codegen->compile(compute, true);

  A.compile(stmt);
  A.assemble();
  A.compute();

  Tensor<double> expected({NUM_I, NUM_K}, {Dense, Dense});
  expected(i,k) = B(i,k) * C(i,j) * D(j,k);
  expected.compile();
  expected.assemble();
  expected.compute();
  ASSERT_TENSOR_EQ(expected, A);
}

TEST(scheduling_eval, spmvCPU) {
  int NUM_I = 1021/10;
  int NUM_J = 1039/10;
  float SPARSITY = .3;
  int CHUNK_SIZE = 16;
  Tensor<double> A("A", {NUM_I, NUM_J}, CSR);
  Tensor<double> x("x", {NUM_J}, {Dense});
  Tensor<double> y("y", {NUM_I}, {Dense});

  srand(0);
  for (int i = 0; i < NUM_I; i++) {
    for (int j = 0; j < NUM_J; j++) {
      float rand_float = (float)rand()/(float)(RAND_MAX);
      A.insert({i, j}, (double) ((int) (rand_float*3/SPARSITY)));
    }
  }

  for (int j = 0; j < NUM_J; j++) {
    float rand_float = (float)rand()/(float)(RAND_MAX);
    x.insert({j}, (double) ((int) (rand_float*3/SPARSITY)));
  }

  x.pack();
  A.pack();

  IndexVar i("i"), j("j"), k("k");
  IndexVar i0("i0"), i1("i1"), kpos("kpos"), kpos0("kpos0"), kpos1("kpos1");
  y(i) = A(i, j) * x(j);

  IndexStmt stmt = y.getAssignment().concretize();
  stmt = stmt.split(i, i0, i1, CHUNK_SIZE)
          .reorder({i0, i1, j})
          .parallelize(i0, PARALLEL_UNIT::CPU_THREAD, OUTPUT_RACE_STRATEGY::NO_RACES);

  std::shared_ptr<ir::CodeGen> codegen = ir::CodeGen::init_default(cout, ir::CodeGen::ImplementationGen);
  ir::Stmt compute = lower(stmt, "compute",  false, true);
  codegen->compile(compute, true);

  y.compile(stmt);
  y.assemble();
  y.compute();

  Tensor<double> expected({NUM_I}, {Dense});
  expected(i) = A(i, j) * x(j);
  expected.compile();
  expected.assemble();
  expected.compute();
  ASSERT_TENSOR_EQ(expected, y);
}<|MERGE_RESOLUTION|>--- conflicted
+++ resolved
@@ -53,11 +53,7 @@
           .pos(j, jpos, A(i,j))
           .split(jpos, jpos0, jpos1, UNROLL_FACTOR)
           .reorder({i0, i1, jpos0, k, jpos1})
-<<<<<<< HEAD
           //.parallelize(i0, PARALLEL_UNIT::CPU_THREAD, OUTPUT_RACE_STRATEGY::NO_RACES)
-=======
-          .parallelize(i0, PARALLEL_UNIT::CPU_THREAD, OUTPUT_RACE_STRATEGY::NO_RACES)
->>>>>>> 3ed993c1
           .parallelize(jpos1, PARALLEL_UNIT::CPU_VECTOR, OUTPUT_RACE_STRATEGY::IGNORE_RACES);
 
   std::shared_ptr<ir::CodeGen> codegen = ir::CodeGen::init_default(cout, ir::CodeGen::ImplementationGen);
@@ -192,4 +188,4 @@
   expected.assemble();
   expected.compute();
   ASSERT_TENSOR_EQ(expected, y);
-}+}
