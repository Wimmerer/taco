#include "pyTensor.h"
#include "taco/tensor.h"
#include "pybind11/operators.h"
#include "taco/type.h"
#include "pybind11/stl.h"
#include "pybind11/numpy.h"

// Add Python dictionary initializer with {tuple(coordinate) : data} pairs


namespace taco{
namespace pythonBindings{

static void checkBounds(const std::vector<int>& dims, const std::vector<int>& indices){

  // Check for potential scalar access. Don't throw error if syntax valid
  if(dims.empty() && (indices.empty() || (indices[0] == 0 && indices.size() == 1))){
    return;
  }

  if(dims.size() != indices.size()){
    std::ostringstream o;
    o << "Incorrect number of dimensions when indexing. Tensor is order " << dims.size() << " but got index of "
                                                                                            "size " << indices.size();
    o << ". To index multiple dimensions only \"fancy\" notation is supported. For example to access the first "
         "element of a matrix, use A[0, 0] instead of A[0][0].";
    throw py::value_error(o.str());
  }

  for(size_t i = 0; i < dims.size(); ++i){
    if(indices[i] >= dims[i]){
      std::ostringstream o;
      o << "Index out of range for dimension " << i << ". Dimension shape is " << dims[i] << " but index value is "
           << indices[i];
      throw py::index_error(o.str());
    }
  }
}

template<typename T>
static Tensor<T> fromNumpy(py::array_t<T, py::array::f_style> array, bool copy) {
  py::buffer_info array_buffer = array.request();
  std::vector<ssize_t> buf_shape = array_buffer.shape;
  std::vector<int> shape(buf_shape.begin(), buf_shape.end());
  const ssize_t size = array.size();
  const ssize_t dims = array_buffer.ndim;

  // Creat col-major dense tensor
  std::vector<int> ordering;
  for(int i = dims-1; i >= 0; --i){
    ordering.push_back(i);
  }

  Format fmt(std::vector<ModeFormatPack>(dims, dense), ordering);
  Tensor<T> tensor(shape, fmt);

  TensorStorage& storage = tensor.getStorage();
  void *buf_data = array_buffer.ptr;
  Array::Policy policy = Array::Policy::UserOwns;
  if(copy){
    buf_data = new T[size];
    memcpy(buf_data, array_buffer.ptr, size*array_buffer.itemsize);
    policy = Array::Policy::Delete;
  }

  storage.setValues(makeArray(static_cast<T*>(buf_data), size, policy));
  tensor.setStorage(storage);
  return tensor;
}


template<typename T>
static Tensor<T> fromNumpy(py::array_t<T, py::array::c_style | py::array::forcecast>  array, bool copy) {

  py::buffer_info array_buffer = array.request();
  std::vector<ssize_t> buf_shape = array_buffer.shape;
  std::vector<int> shape(buf_shape.begin(), buf_shape.end());
  const ssize_t size = array.size();

  // Creat row-major dense tensor
  Tensor<T> tensor(shape, dense);
  TensorStorage& storage = tensor.getStorage();
  void *buf_data = array_buffer.ptr;
  Array::Policy policy = Array::Policy::UserOwns;
  if(copy){
    buf_data = new T[size];
    memcpy(buf_data, array_buffer.ptr, size*array_buffer.itemsize);
    policy = Array::Policy::Delete;
  }

  storage.setValues(makeArray(static_cast<T*>(buf_data), size, policy));
  tensor.setStorage(storage);
  return tensor;
}

template<typename IdxType, typename T>
static Tensor<T> fromSpMatrix(py::array_t<IdxType> ind_ptr, py::array_t<IdxType> inds, py::array_t<T> data,
                               const std::vector<int> &dims, bool copy, bool CSR){

  py::buffer_info ind_ptr_buf = ind_ptr.request();
  py::buffer_info inds_buf = inds.request();
  py::buffer_info data_buf = data.request();

  if(ind_ptr_buf.ndim != 1 || inds_buf.ndim != 1 || data_buf.ndim != 1) {
    throw py::value_error("Data arrays must be 1D.");
  }

  IdxType *mat_ptr  = static_cast<IdxType *>(ind_ptr_buf.ptr);
  IdxType *mat_ind  = static_cast<IdxType *>(inds_buf.ptr);
  T *mat_data = static_cast<T *>(data_buf.ptr);
  Array::Policy policy = Array::Policy::UserOwns;

  if(copy){
    mat_ptr = new IdxType[ind_ptr_buf.size];
    mat_ind = new IdxType[inds_buf.size];
    mat_data = new T[data_buf.size];
    memcpy(mat_ptr, ind_ptr_buf.ptr, ind_ptr_buf.size*ind_ptr_buf.itemsize);
    memcpy(mat_ind, inds_buf.ptr, inds_buf.size * inds_buf.itemsize);
    memcpy(mat_data, data_buf.ptr, data_buf.size * data_buf.itemsize);
    policy = Array::Policy::Delete;
  }

  // Create CSR Matrix
  Tensor<T> tensor;
  if(CSR){
    tensor = makeCSR(util::uniqueName("csr"), dims, mat_ptr, mat_ind, mat_data, policy);
  } else{
    tensor = makeCSC(util::uniqueName("csc"), dims, mat_ptr, mat_ind, mat_data, policy);
  }

  return tensor;
}

template<typename T>
static py::tuple toSpMatrix(Tensor<T> &tensor, bool tocsr) {

  if(tensor.getOrder() != 2) {
    throw py::value_error("Must be a matrix to convert to scipy");
  }

  // Force computation of the tensor
  tensor.pack();
  if(tensor.needsCompute()){
    tensor.evaluate();
  }

  int *ptr, *idx;
  T* vals;
  size_t ptr_arr_size, idx_arr_size, val_arr_size;
<<<<<<< HEAD

  // We may get a matrix in any format so we copy into a new tensor. Also we remove any explicit 0s before
  // moving to the scipy representation since the scipy contructor from dense arrays seems to do this as well.

=======
>>>>>>> 93665dac
  Tensor<T> t(tensor.getDimensions(), tocsr? CSR: CSC);

  for (auto& value : tensor) {
    if (value.second != 0) {
      t.insert(value.first.toVector(), value.second);
    }
  }
  t.pack();

  if(tocsr){
    getCSRArrays(t, &ptr, &idx, &vals);
  }else {
    getCSCArrays(t, &ptr, &idx, &vals);
  }

<<<<<<< HEAD
  // Could return these arrays without the memcpy. Would need to get the data pointers and change the
  // taco policies to UserOwn but would need to check the old policy to ensure that we free the right
  // way in general in the py capsules below. This code works so left with the double copy for now.
=======
>>>>>>> 93665dac
  auto index = t.getStorage().getIndex();
  ptr_arr_size = index.getModeIndex(1).getIndexArray(0).getSize();
  idx_arr_size = index.getModeIndex(1).getIndexArray(1).getSize();
  val_arr_size = t.getStorage().getValues().getSize();


  int *np_ptr = new int[ptr_arr_size];
  int *np_idx = new int[idx_arr_size];
  T   *np_vals   = new T[val_arr_size];

  memcpy(np_ptr, ptr, ptr_arr_size*sizeof(int));
  memcpy(np_idx, idx, idx_arr_size*sizeof(int));
  memcpy(np_vals, vals, val_arr_size*sizeof(T));

  py::capsule free_ptr(np_ptr, [](void *f) {
      int *p = static_cast<int *>(f);
      delete[] p;
  });

  py::capsule free_idx(np_idx, [](void *f) {
      int *p = static_cast<int *>(f);
      delete[] p;
  });

  py::capsule free_vals(np_vals, [](void *f) {
      T *p = static_cast<T *>(f);
      delete[] p;
  });

  py::array_t<int> ptr_arr({ptr_arr_size}, {sizeof(int)}, np_ptr, free_ptr);
  py::array_t<int> idx_arr({idx_arr_size}, {sizeof(int)}, np_idx, free_idx);
  py::array_t<T> val_arr({val_arr_size}, {sizeof(T)}, np_vals, free_vals);

  return py::make_tuple(ptr_arr, idx_arr, val_arr);

}

template<typename CType, typename idxVar>
static inline Access accessGetter(Tensor<CType>& tensor, idxVar& var) {
  return tensor(var);
}

template<typename CType>
static inline CType elementGetter(Tensor<CType>& tensor, std::vector<int> coords) {
  checkBounds(tensor.getDimensions(), coords);
  if(tensor.getOrder() == 0) {
    return tensor.at({});
  }
  return tensor.at(coords);
}

template<typename CType, typename pyType>
static inline void elementSetter(Tensor<CType> &tensor, std::vector<int> coords, pyType value) {
  checkBounds(tensor.getDimensions(), coords);
  if(tensor.getOrder() == 0) {
    tensor = static_cast<CType>(value);
  }
  tensor.insert(coords, static_cast<CType>(value));
}

template<typename CType>
static void insert(Tensor<CType> &tensor, std::vector<int> coords, double value) {
  checkBounds(tensor.getDimensions(), coords);
  if(tensor.getOrder() == 0) {
    tensor = static_cast<CType>(value);
  }
  tensor.insert(coords, static_cast<CType>(value));
}

template<typename CType, typename pyType>
static inline void singleElementSetter(Tensor<CType> &tensor, int coord, pyType value) {
  elementSetter<CType, pyType>(tensor, {coord}, value);
}

template<typename CType, typename VarType, typename ExprType>
static inline void exprSetter(Tensor<CType> &tensor, VarType idx, ExprType expr) {
  tensor(idx) = expr;
}

template<typename CType, typename VarType, typename SType>
static inline void exprScalarSetter(Tensor<CType> &tensor, VarType idx, SType scalar) {
  tensor(idx) = IndexExpr(scalar);
}

template<typename CType>
static void declareTensor(py::module &m, const std::string typestr) {
  using typedTensor = Tensor<CType>;

  m.def("to_sp_matrix", &toSpMatrix<CType>);

  m.def("fromNpF", (typedTensor (*)(py::array_t<CType, py::array::f_style> array, bool copy))
                             &fromNumpy<CType>, py::arg("array").noconvert(), py::arg("copy"));
  m.def("fromNpC", (typedTensor (*)(py::array_t<CType, py::array::c_style |
                                              py::array::forcecast> array, bool copy)) &fromNumpy<CType>);

  m.def("fromSpMatrix", &fromSpMatrix<int, CType>);

  std::string pyClassName = std::string("Tensor") + typestr;
  py::class_<typedTensor, TensorBase>(m, pyClassName.c_str(), py::buffer_protocol())

          .def(py::init<>())

          .def(py::init<std::string>(), py::arg("name"))

          .def(py::init<CType>(), py::arg("value"))

          .def(py::init<std::string, std::vector<int>, ModeFormat>(), py::arg("name"), py::arg("shape"),
               py::arg("format") = ModeFormat::compressed)

          .def(py::init<std::string, std::vector<int>, Format>(), py::arg("name"), py::arg("shape"),
               py::arg("format"))

          .def(py::init<TensorBase>())

          .def_buffer([](typedTensor &t) -> py::buffer_info {

              if(!isDense(t.getFormat())){
                throw py::value_error("Cannot export a compressed tensor. Make sure all dimensions are dense "
                                      "using to_dense() before attempting this conversion.");
              }

              // Force computation of the tensor
              t.pack();
              if(t.needsCompute()){
                t.evaluate();
              }

              void *ptr = t.getStorage().getValues().getData();

              std::vector<ssize_t> shape (t.getDimensions().begin(), t.getDimensions().end());
              std::vector<ssize_t> row_major_strides;

              for(size_t i = 0; i < shape.size(); ++i) {
                ssize_t currentStride = sizeof(CType);
                for(size_t j = i + 1; j < shape.size(); ++j){
                  currentStride *= shape[j];
                }
                row_major_strides.push_back(currentStride);
              }

              std::vector<ssize_t> strides;
              for(const int &permutation : t.getFormat().getModeOrdering()){
                strides.push_back(row_major_strides[permutation]);
              }

              return py::buffer_info(
                      ptr,                                         /* Pointer to buffer */
                      sizeof(CType),                               /* Size of one scalar */
                      py::format_descriptor<CType>::format(),      /* Python struct-style format descriptor */
                      t.getOrder(),                                /* Number of dimensions */
                      shape,                                       /* Buffer dimensions */
                      strides                                      /* Strides (in bytes) for each index */
              );
          })

          .def("set_name", &TensorBase::setName)

          .def("get_name", &TensorBase::getName)

          .def("order", &TensorBase::getOrder)

          .def("get_shape", &TensorBase::getDimension, py::arg("axis"))

          .def("dtype", &TensorBase::getComponentType)

          .def("get_dimensions", &TensorBase::getDimensions)

          .def("format", &TensorBase::getFormat)

          .def("pack", &typedTensor::pack)

          .def("compile", &typedTensor::compile)

          .def("assemble", &typedTensor::assemble)

          .def("evaluate", &typedTensor::evaluate)

          .def("compute", &typedTensor::compute)

          .def("insert", &insert<CType>)

          .def("transpose", [](typedTensor &self, std::vector<int> dims, Format format, std::string name) -> void{
              self.transpose(name, dims, format);
          }, py::is_operator())

          .def("__getitem__", [](typedTensor& self, const int &index) -> CType {
               return elementGetter<CType>(self, {index});
            }, py::is_operator())

          .def("__getitem__", [](typedTensor& self, const std::vector<int> &indices) -> CType {
               return elementGetter<CType>(self, indices);
            }, py::is_operator())

          .def("__getitem__", [](typedTensor& self, nullptr_t ptr) -> Access{
            if(self.getOrder() != 0) {
              throw py::index_error("Can only index scalar tensors with None.");
            }
            return self();
          }, py::is_operator())


          .def("__getitem__", &accessGetter<CType, IndexVar&>, py::is_operator())

          .def("__getitem__", &accessGetter<CType, std::vector<IndexVar>&>, py::is_operator())

          //  Set scalars to expression using none
          .def("__setitem__", [](typedTensor& self, nullptr_t ptr, const IndexExpr expr) -> void {
              self = expr;
          }, py::is_operator())

          .def("__setitem__", [](typedTensor& self, nullptr_t ptr, const Access access) -> void {
              self = access;
          }, py::is_operator())

          .def("__setitem__", [](typedTensor& self, nullptr_t ptr, const TensorVar tensorVar) -> void {
              self = tensorVar;
          }, py::is_operator())

          // Set expressions with varying types
          .def("__setitem__", &exprSetter<CType, IndexVar, IndexExpr>, py::is_operator())

          .def("__setitem__", &exprSetter<CType, IndexVar, Access>, py::is_operator())

          .def("__setitem__", &exprSetter<CType, IndexVar, TensorVar>, py::is_operator())

          .def("__setitem__", &exprSetter<CType, std::vector<IndexVar>, IndexExpr>, py::is_operator())

          .def("__setitem__", &exprSetter<CType, std::vector<IndexVar>, Access>, py::is_operator())

          .def("__setitem__", &exprSetter<CType, std::vector<IndexVar>, TensorVar>, py::is_operator())

          .def("__setitem__", &exprScalarSetter<CType, IndexVar, int64_t>, py::is_operator())

          .def("__setitem__", &exprScalarSetter<CType, IndexVar, double>, py::is_operator())

          .def("__setitem__", &exprScalarSetter<CType, std::vector<IndexVar>, int64_t>, py::is_operator())

          .def("__setitem__", &exprScalarSetter<CType, std::vector<IndexVar>, double>, py::is_operator())

          // This is a hack that exploits pybind11's resolution order. If we get here all other methods to resolve the
          // function failed and we throw an error. There may be better was to handle this in pybind.
          .def("__getitem__", [](typedTensor& self, const py::object &indices) -> void {
              std::ostringstream o;
              o << "Indices must be an iterable of integers or IndexVars but got " << indices;
              throw py::index_error(o.str());
          }, py::is_operator())

          .def("__setitem__", [](typedTensor& self, const py::object &indices, py::object value) -> void {
              std::ostringstream o;
              o << "Indices must be an iterable of IndexVars assigned to an index expression or a "
                   "value that can be transformed to an index expression (float or int) but got "
                   << indices << " and " << value << ". Note that element assignment is disabled in this release"
                   "and replace with .insert which increment the element at a given position (see the docs).";
              throw py::index_error(o.str());
          }, py::is_operator())

          .def("__repr__",   [](typedTensor& self) -> std::string{
              std::ostringstream o;
              o << self;
              return o.str();
          }, py::is_operator());

}

void defineTensor(py::module &m) {

  py::class_<TensorBase>(m, "TensorBase")
          .def("dtype", &TensorBase::getComponentType);

  declareTensor<bool>(m, "Bool");
  declareTensor<int8_t>(m, "Int8");
  declareTensor<int16_t>(m, "Int16");
  declareTensor<int32_t>(m, "Int32");
  declareTensor<int64_t>(m, "Int64");
  declareTensor<uint8_t>(m, "UInt8");
  declareTensor<uint16_t>(m, "UInt16");
  declareTensor<uint32_t>(m, "UInt32");
  declareTensor<uint64_t>(m, "UInt64");
  declareTensor<float>(m, "Float");
  declareTensor<double>(m, "Double");
}

}}

<|MERGE_RESOLUTION|>--- conflicted
+++ resolved
@@ -147,13 +147,9 @@
   int *ptr, *idx;
   T* vals;
   size_t ptr_arr_size, idx_arr_size, val_arr_size;
-<<<<<<< HEAD
 
   // We may get a matrix in any format so we copy into a new tensor. Also we remove any explicit 0s before
   // moving to the scipy representation since the scipy contructor from dense arrays seems to do this as well.
-
-=======
->>>>>>> 93665dac
   Tensor<T> t(tensor.getDimensions(), tocsr? CSR: CSC);
 
   for (auto& value : tensor) {
@@ -169,12 +165,9 @@
     getCSCArrays(t, &ptr, &idx, &vals);
   }
 
-<<<<<<< HEAD
   // Could return these arrays without the memcpy. Would need to get the data pointers and change the
   // taco policies to UserOwn but would need to check the old policy to ensure that we free the right
   // way in general in the py capsules below. This code works so left with the double copy for now.
-=======
->>>>>>> 93665dac
   auto index = t.getStorage().getIndex();
   ptr_arr_size = index.getModeIndex(1).getIndexArray(0).getSize();
   idx_arr_size = index.getModeIndex(1).getIndexArray(1).getSize();
