--- conflicted
+++ resolved
@@ -510,45 +510,6 @@
 }
 
 
-<<<<<<< HEAD
-=======
-static std::map<TensorVar, ir::Expr> createIRTensorVars(IndexStmt stmt)
-{
-  std::map<TensorVar, ir::Expr> tensorVars;
-
-  // Create result and parameter variables
-  vector<TensorVar> results = getResults(stmt);
-  vector<TensorVar> arguments = getArguments(stmt);
-  vector<TensorVar> temporaries = getTemporaries(stmt);
-
-  // Create variables for index sets on result tensors.
-  for (auto& access : getResultAccesses(stmt).first) {
-    // Any accesses that have index sets will be added.
-    if (access.hasIndexSetModes()) {
-      for (size_t i = 0; i < access.getIndexVars().size(); i++) {
-        if (access.isModeIndexSet(i)) {
-          auto t = access.getModeIndexSetTensor(i);
-          if (tensorVars.count(t) == 0) {
-            ir::Expr irVar = ir::Var::make(t.getName(), t.getType().getDataType(), true, true, true);
-            tensorVars.insert({t, irVar});
-          }
-        }
-      }
-    }
-  }
-
-  // Convert tensor results, arguments and temporaries to IR variables
-  map<TensorVar, Expr> resultVars;
-  vector<Expr> resultsIR = createVars(results, &resultVars);
-  tensorVars.insert(resultVars.begin(), resultVars.end());
-  vector<Expr> argumentsIR = createVars(arguments, &tensorVars);
-  vector<Expr> temporariesIR = createVars(temporaries, &tensorVars);
-
-  return tensorVars;
-}
-
-
->>>>>>> 3fc8a46e
 Iterators::Iterators(IndexStmt stmt) : Iterators(stmt, createIRTensorVars(stmt))
 {
 }
