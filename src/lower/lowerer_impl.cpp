#include <taco/lower/mode_format_compressed.h>
#include "taco/lower/lowerer_impl.h"

#include "taco/index_notation/index_notation.h"
#include "taco/index_notation/index_notation_nodes.h"
#include "taco/index_notation/index_notation_visitor.h"
<<<<<<< HEAD
#include "taco/index_notation/index_notation_rewriter.h"
=======
#include "taco/index_notation/provenance_graph.h"
>>>>>>> f1112510
#include "taco/ir/ir.h"
#include "ir/ir_generators.h"
#include "taco/ir/ir_visitor.h"
#include "taco/ir/simplify.h"
#include "taco/lower/iterator.h"
#include "taco/lower/merge_lattice.h"
#include "mode_access.h"
#include "taco/util/collections.h"

using namespace std;
using namespace taco::ir;
using taco::util::combine;

namespace taco {

class LowererImpl::Visitor : public IndexNotationVisitorStrict {
public:
  Visitor(LowererImpl* impl) : impl(impl) {}
  Stmt lower(IndexStmt stmt) {
    this->stmt = Stmt();
    impl->accessibleIterators.scope();
    IndexStmtVisitorStrict::visit(stmt);
    impl->accessibleIterators.unscope();
    return this->stmt;
  }
  Expr lower(IndexExpr expr) {
    this->expr = Expr();
    IndexExprVisitorStrict::visit(expr);
    return this->expr;
  }
private:
  LowererImpl* impl;
  Expr expr;
  Stmt stmt;
  using IndexNotationVisitorStrict::visit;
  void visit(const AssignmentNode* node)    { stmt = impl->lowerAssignment(node); }
  void visit(const YieldNode* node)         { stmt = impl->lowerYield(node); }
  void visit(const ForallNode* node)        { stmt = impl->lowerForall(node); }
  void visit(const WhereNode* node)         { stmt = impl->lowerWhere(node); }
  void visit(const MultiNode* node)         { stmt = impl->lowerMulti(node); }
  void visit(const SuchThatNode* node)      { stmt = impl->lowerSuchThat(node); }
  void visit(const SequenceNode* node)      { stmt = impl->lowerSequence(node); }
  void visit(const AssembleNode* node)      { stmt = impl->lowerAssemble(node); }
  void visit(const AccessNode* node)        { expr = impl->lowerAccess(node); }
  void visit(const LiteralNode* node)       { expr = impl->lowerLiteral(node); }
  void visit(const NegNode* node)           { expr = impl->lowerNeg(node); }
  void visit(const AddNode* node)           { expr = impl->lowerAdd(node); }
  void visit(const SubNode* node)           { expr = impl->lowerSub(node); }
  void visit(const MulNode* node)           { expr = impl->lowerMul(node); }
  void visit(const DivNode* node)           { expr = impl->lowerDiv(node); }
  void visit(const SqrtNode* node)          { expr = impl->lowerSqrt(node); }
  void visit(const CastNode* node)          { expr = impl->lowerCast(node); }
  void visit(const CallIntrinsicNode* node) { expr = impl->lowerCallIntrinsic(node); }
  void visit(const ReductionNode* node)  {
    taco_ierror << "Reduction nodes not supported in concrete index notation";
  }
};

LowererImpl::LowererImpl() : visitor(new Visitor(this)) {
}


static void createCapacityVars(const map<TensorVar, Expr>& tensorVars,
                               map<Expr, Expr>* capacityVars) {
  for (auto& tensorVar : tensorVars) {
    Expr tensor = tensorVar.second;
    Expr capacityVar = Var::make(util::toString(tensor) + "_capacity", Int());
    capacityVars->insert({tensor, capacityVar});
  }
}

static void createReducedValueVars(const vector<Access>& inputAccesses,
                                   map<Access, Expr>* reducedValueVars) {
  for (const auto& access : inputAccesses) {
    const TensorVar inputTensor = access.getTensorVar();
    const std::string name = inputTensor.getName() + "_val";
    const Datatype type = inputTensor.getType().getDataType();
    reducedValueVars->insert({access, Var::make(name, type)});
  }
}

static void getDependentTensors(IndexStmt stmt, std::set<TensorVar>& tensors) {
  std::set<TensorVar> prev;
  do {
    prev = tensors;
    match(stmt,
      function<void(const AssignmentNode*, Matcher*)>([&](
          const AssignmentNode* n, Matcher* m) {
        if (util::contains(tensors, n->lhs.getTensorVar())) {
          const auto arguments = getArguments(Assignment(n));
          tensors.insert(arguments.begin(), arguments.end());
        }
      })
    );
  } while (prev != tensors);
}

static bool needComputeValues(IndexStmt stmt, TensorVar tensor) {
  if (tensor.getType().getDataType() != Bool) {
    return true;
  }

  struct ReturnsTrue : public IndexExprRewriterStrict {
    void visit(const AccessNode* op) {
      if (op->isAccessingStructure) {
        expr = op;
      }
    }

    void visit(const LiteralNode* op) {
      if (op->getDataType() == Bool && op->getVal<bool>()) {
        expr = op;
      }
    }

    void visit(const NegNode* op) {
      expr = rewrite(op->a);
    }

    void visit(const AddNode* op) {
      if (rewrite(op->a).defined() || rewrite(op->b).defined()) {
        expr = op;
      }
    }

    void visit(const MulNode* op) {
      if (rewrite(op->a).defined() && rewrite(op->b).defined()) {
        expr = op;
      }
    }

    void visit(const CastNode* op) {
      expr = rewrite(op->a);
    }

    void visit(const SqrtNode* op) {}
    void visit(const SubNode* op) {}
    void visit(const DivNode* op) {}
    void visit(const CallIntrinsicNode* op) {}
    void visit(const ReductionNode* op) {}
  };

  bool needComputeValue = false;
  match(stmt,
    function<void(const AssignmentNode*, Matcher*)>([&](
        const AssignmentNode* n, Matcher* m) {
      if (n->lhs.getTensorVar() == tensor &&
          !ReturnsTrue().rewrite(n->rhs).defined()) {
        needComputeValue = true;
      }
    })
  );

  return needComputeValue;
}

/// Returns true iff a result mode is assembled by inserting a sparse set of
/// result coordinates (e.g., compressed to dense).
static
bool hasSparseInserts(const std::vector<Iterator>& resultIterators,
                      const std::multimap<IndexVar, Iterator>& inputIterators) {
  for (const auto& resultIterator : resultIterators) {
    if (resultIterator.hasInsert()) {
      const auto indexVar = resultIterator.getIndexVar();
      const auto accessedInputs = inputIterators.equal_range(indexVar);
      for (auto inputIterator = accessedInputs.first;
           inputIterator != accessedInputs.second; ++inputIterator) {
        if (!inputIterator->second.isFull()) {
          return true;
        }
      }
    }
  }
  return false;
}

Stmt
LowererImpl::lower(IndexStmt stmt, string name,
                   bool assemble, bool compute, bool pack, bool unpack)
{
  this->assemble = assemble;
  this->compute = compute;
  definedIndexVarsOrdered = {};
  definedIndexVars = {};

  // Create result and parameter variables
  vector<TensorVar> results = getResults(stmt);
  vector<TensorVar> arguments = getArguments(stmt);
  vector<TensorVar> temporaries = getTemporaries(stmt);

  needCompute = {};
  if (generateAssembleCode()) {
    const auto attrQueryResults = getAttrQueryResults(stmt);
    needCompute.insert(attrQueryResults.begin(), attrQueryResults.end());
  }
  if (generateComputeCode()) {
    needCompute.insert(results.begin(), results.end());
  }
  getDependentTensors(stmt, needCompute);

  assembledByUngroupedInsert = util::toSet(
      getAssembledByUngroupedInsertion(stmt));

  // Create datastructure needed for temporary workspace hoisting/reuse
  temporaryInitialization = getTemporaryLocations(stmt);

  // Convert tensor results and arguments IR variables
  map<TensorVar, Expr> resultVars;
  vector<Expr> resultsIR = createVars(results, &resultVars, unpack);
  tensorVars.insert(resultVars.begin(), resultVars.end());
  vector<Expr> argumentsIR = createVars(arguments, &tensorVars, pack);

  // Create variables for index sets on result tensors.
  vector<Expr> indexSetArgs;
  for (auto& access : getResultAccesses(stmt).first) {
    // Any accesses that have index sets will be added.
    if (access.hasIndexSetModes()) {
      for (size_t i = 0; i < access.getIndexVars().size(); i++) {
        if (access.isModeIndexSet(i)) {
          auto t = access.getModeIndexSetTensor(i);
          if (tensorVars.count(t) == 0) {
            ir::Expr irVar = ir::Var::make(t.getName(), t.getType().getDataType(), true, true, pack);
            tensorVars.insert({t, irVar});
            indexSetArgs.push_back(irVar);
          }
        }
      }
    }
  }
  argumentsIR.insert(argumentsIR.begin(), indexSetArgs.begin(), indexSetArgs.end());

  // Create variables for temporaries
  // TODO Remove this
  for (auto& temp : temporaries) {
    ir::Expr irVar = ir::Var::make(temp.getName(), temp.getType().getDataType(),
                                   true, true);
    tensorVars.insert({temp, irVar});
  }

  // Create variables for keeping track of result values array capacity
  createCapacityVars(resultVars, &capacityVars);

  // Create iterators
  iterators = Iterators(stmt, tensorVars);

  provGraph = ProvenanceGraph(stmt);

  for (const IndexVar& indexVar : provGraph.getAllIndexVars()) {
    if (iterators.modeIterators().count(indexVar)) {
      indexVarToExprMap.insert({indexVar, iterators.modeIterators()[indexVar].getIteratorVar()});
    }
    else {
      indexVarToExprMap.insert({indexVar, Var::make(indexVar.getName(), Int())});
    }
  }

  vector<Access> inputAccesses, resultAccesses;
  set<Access> reducedAccesses;
  inputAccesses = getArgumentAccesses(stmt);
  std::tie(resultAccesses, reducedAccesses) = getResultAccesses(stmt);

  // Create variables that represent the reduced values of duplicated tensor
  // components
  createReducedValueVars(inputAccesses, &reducedValueVars);

  map<TensorVar, Expr> scalars;

  // Define and initialize dimension variables
  set<TensorVar> temporariesSet(temporaries.begin(), temporaries.end());
  vector<IndexVar> indexVars = getIndexVars(stmt);
  for (auto& indexVar : indexVars) {
    Expr dimension;
    // getDimension extracts an Expr that holds the dimension
    // of a particular tensor mode. This Expr should be used as a loop bound
    // when iterating over the dimension of the target tensor.
    auto getDimension = [&](const TensorVar& tv, const Access& a, int mode) {
      // If the tensor mode is windowed, then the dimension for iteration is the bounds
      // of the window. Otherwise, it is the actual dimension of the mode.
      if (a.isModeWindowed(mode)) {
        // The mode value used to access .levelIterator is 1-indexed, while
        // the mode input to getDimension is 0-indexed. So, we shift it up by 1.
        auto iter = iterators.levelIterator(ModeAccess(a, mode+1));
        return ir::Div::make(ir::Sub::make(iter.getWindowUpperBound(), iter.getWindowLowerBound()), iter.getStride());
      } else if (a.isModeIndexSet(mode)) {
        // If the mode has an index set, then the dimension is the size of
        // the index set.
        return ir::Literal::make(a.getIndexSet(mode).size());
      } else {
        return GetProperty::make(tensorVars.at(tv), TensorProperty::Dimension, mode);
      }
    };
    match(stmt,
      function<void(const AssignmentNode*, Matcher*)>([&](
          const AssignmentNode* n, Matcher* m) {
        m->match(n->rhs);
        if (!dimension.defined()) {
          auto ivars = n->lhs.getIndexVars();
          auto tv = n->lhs.getTensorVar();
          int loc = (int)distance(ivars.begin(),
                                  find(ivars.begin(),ivars.end(), indexVar));
          if(!util::contains(temporariesSet, tv)) {
            dimension = getDimension(tv, n->lhs, loc);
          }
        }
      }),
      function<void(const AccessNode*)>([&](const AccessNode* n) {
        auto indexVars = n->indexVars;
        if (util::contains(indexVars, indexVar)) {
          int loc = (int)distance(indexVars.begin(),
                                  find(indexVars.begin(),indexVars.end(),
                                       indexVar));
          if(!util::contains(temporariesSet, n->tensorVar)) {
            dimension = getDimension(n->tensorVar, Access(n), loc);
          }
        }
      })
    );
    dimensions.insert({indexVar, dimension});
    underivedBounds.insert({indexVar, {ir::Literal::make(0), dimension}});
  }

  // Define and initialize scalar results and arguments
  if (generateComputeCode()) {
    for (auto& result : results) {
      if (isScalar(result.getType())) {
        taco_iassert(!util::contains(scalars, result));
        taco_iassert(util::contains(tensorVars, result));
        scalars.insert({result, tensorVars.at(result)});
        header.push_back(defineScalarVariable(result, true));
      }
    }
    for (auto& argument : arguments) {
      if (isScalar(argument.getType())) {
        taco_iassert(!util::contains(scalars, argument));
        taco_iassert(util::contains(tensorVars, argument));
        scalars.insert({argument, tensorVars.at(argument)});
        header.push_back(defineScalarVariable(argument, false));
      }
    }
  }

  // Allocate memory for scalar results
  if (generateAssembleCode()) {
    for (auto& result : results) {
      if (result.getOrder() == 0) {
        Expr resultIR = resultVars.at(result);
        Expr vals = GetProperty::make(resultIR, TensorProperty::Values);
        header.push_back(Allocate::make(vals, 1));
      }
    }
  }

  // Allocate and initialize append and insert mode indices
  Stmt initializeResults = initResultArrays(resultAccesses, inputAccesses,
                                            reducedAccesses);

  // Lower the index statement to compute and/or assemble
  Stmt body = lower(stmt);

  // Post-process result modes and allocate memory for values if necessary
  Stmt finalizeResults = finalizeResultArrays(resultAccesses);

  // Store scalar stack variables back to results
  if (generateComputeCode()) {
    for (auto& result : results) {
      if (isScalar(result.getType())) {
        taco_iassert(util::contains(scalars, result));
        taco_iassert(util::contains(tensorVars, result));
        Expr resultIR = scalars.at(result);
        Expr varValueIR = tensorVars.at(result);
        Expr valuesArrIR = GetProperty::make(resultIR, TensorProperty::Values);
        footer.push_back(Store::make(valuesArrIR, 0, varValueIR, markAssignsAtomicDepth > 0, atomicParallelUnit));
      }
    }
  }

  // Create function
  return Function::make(name, resultsIR, argumentsIR,
                        Block::blanks(Block::make(header),
                                      initializeResults,
                                      body,
                                      finalizeResults,
                                      Block::make(footer)));
}


Stmt LowererImpl::lowerAssignment(Assignment assignment)
{
  Expr rhs = lower(assignment.getRhs());

  taco_iassert(generateAssembleCode() || generateComputeCode());

  Stmt computeStmt;
  TensorVar result = assignment.getLhs().getTensorVar();
  Expr var = getTensorVar(result);

  // Assignment to scalar variables.
  if (isScalar(result.getType())) {
    if (util::contains(needCompute, result)) {
      if (!assignment.getOperator().defined()) {
        computeStmt = Assign::make(var, rhs);
      }
      else {
        taco_iassert(isa<taco::Add>(assignment.getOperator()));
        bool useAtomics = markAssignsAtomicDepth > 0 &&
                          !util::contains(whereTemps, result);
        computeStmt = compoundAssign(var, rhs, useAtomics, atomicParallelUnit);
      }
    }
  }
  // Assignments to tensor variables (non-scalar).
  else {
    Expr values = getValuesArray(result);
    Expr loc = generateValueLocExpr(assignment.getLhs());

    std::vector<Stmt> accessStmts;

    if (isAssembledByUngroupedInsertion(result)) {
      std::vector<Expr> coords;
      Expr prevPos = 0;
      size_t i = 0;
      const auto resultIterators = getIterators(assignment.getLhs());
      for (const auto& it : resultIterators) {
        // TODO: Should only assemble levels that can be assembled together
        //if (it == this->nextTopResultIterator) {
        //  break;
        //}

        coords.push_back(getCoordinateVar(it));

        const auto yieldPos = it.getYieldPos(prevPos, coords);
        accessStmts.push_back(yieldPos.compute());
        Expr pos = it.getPosVar();
        accessStmts.push_back(VarDecl::make(pos, yieldPos[0]));

        if (generateAssembleCode()) {
          accessStmts.push_back(it.getInsertCoord(prevPos, pos, coords));
        }

        prevPos = pos;
        ++i;
      }
    }

    if (util::contains(needCompute, result) && values.defined()) {
      if (!assignment.getOperator().defined()) {
        computeStmt = Store::make(values, loc, rhs);
      }
      else {
        computeStmt = compoundStore(values, loc, rhs,
                                    markAssignsAtomicDepth > 0,
                                    atomicParallelUnit);
      }
      taco_iassert(computeStmt.defined());
    }

    if (!accessStmts.empty()) {
      accessStmts.push_back(computeStmt);
      computeStmt = Block::make(accessStmts);
    }
  }

  if (util::contains(guardedTemps, result) && result.getOrder() == 0) {
    Expr guard = tempToBitGuard[result];
    Stmt setGuard = Assign::make(guard, true, markAssignsAtomicDepth > 0,
                                 atomicParallelUnit);
    computeStmt = Block::make(computeStmt, setGuard);
  }

  Expr assembleGuard = generateAssembleGuard(assignment.getRhs());
  const bool assembleGuardTrivial = isa<ir::Literal>(assembleGuard);

  // TODO: If only assembling so defer allocating value memory to the end when
  //       we'll know exactly how much we need.
  bool temporaryWithSparseAcceleration = util::contains(tempToIndexList, result);
  if (generateComputeCode() && !temporaryWithSparseAcceleration) {
    taco_iassert(computeStmt.defined());
    return assembleGuardTrivial ? computeStmt : IfThenElse::make(assembleGuard,
                                                                 computeStmt);
  }

  if (temporaryWithSparseAcceleration) {
    taco_iassert(markAssignsAtomicDepth == 0)
      << "Parallel assembly of sparse accelerator not supported";

    Expr values = getValuesArray(result);
    Expr loc = generateValueLocExpr(assignment.getLhs());

    Expr bitGuardArr = tempToBitGuard.at(result);
    Expr indexList = tempToIndexList.at(result);
    Expr indexListSize = tempToIndexListSize.at(result);

    Stmt markBitGuardAsTrue = Store::make(bitGuardArr, loc, true);
    Stmt trackIndex = Store::make(indexList, indexListSize, loc);
    Expr incrementSize = ir::Add::make(indexListSize, 1);
    Stmt incrementStmt = Assign::make(indexListSize, incrementSize);

    Stmt firstWriteAtIndex = Block::make(trackIndex, markBitGuardAsTrue, incrementStmt);
    if (util::contains(needCompute, result) && values.defined()) {
      Stmt initialStorage = computeStmt;
      if (assignment.getOperator().defined()) {
        // computeStmt is a compund stmt so we need to emit an initial store
        // into the temporary
        initialStorage =  Store::make(values, loc, rhs);
      }
      firstWriteAtIndex = Block::make(initialStorage, firstWriteAtIndex);
    }

    Expr readBitGuard = Load::make(bitGuardArr, loc);
    computeStmt = IfThenElse::make(ir::Neg::make(readBitGuard),
                                   firstWriteAtIndex, computeStmt);
  }

  return assembleGuardTrivial ? computeStmt : IfThenElse::make(assembleGuard,
                                                               computeStmt);
}


  Stmt LowererImpl::lowerYield(Yield yield) {
  std::vector<Expr> coords;
  for (auto& indexVar : yield.getIndexVars()) {
    coords.push_back(getCoordinateVar(indexVar));
  }
  Expr val = lower(yield.getExpr());
  return ir::Yield::make(coords, val);
}


pair<vector<Iterator>, vector<Iterator>>
LowererImpl::splitAppenderAndInserters(const vector<Iterator>& results) {
  vector<Iterator> appenders;
  vector<Iterator> inserters;

  // TODO: Choose insert when the current forall is nested inside a reduction
  for (auto& result : results) {
    if (isAssembledByUngroupedInsertion(result.getTensor())) {
      continue;
    }

    taco_iassert(result.hasAppend() || result.hasInsert())
        << "Results must support append or insert";

    if (result.hasAppend()) {
      appenders.push_back(result);
    }
    else {
      taco_iassert(result.hasInsert());
      inserters.push_back(result);
    }
  }

  return {appenders, inserters};
}


Stmt LowererImpl::lowerForall(Forall forall)
{
  bool hasExactBound = provGraph.hasExactBound(forall.getIndexVar());
  bool forallNeedsUnderivedGuards = !hasExactBound && emitUnderivedGuards;
  if (!ignoreVectorize && forallNeedsUnderivedGuards &&
      (forall.getParallelUnit() == ParallelUnit::CPUVector ||
       forall.getUnrollFactor() > 0)) {
    return lowerForallCloned(forall);
  }

  if (forall.getParallelUnit() != ParallelUnit::NotParallel) {
    inParallelLoopDepth++;
  }

  // Recover any available parents that were not recoverable previously
  vector<Stmt> recoverySteps;
  for (const IndexVar& varToRecover : provGraph.newlyRecoverableParents(forall.getIndexVar(), definedIndexVars)) {
    // place pos guard
    if (forallNeedsUnderivedGuards && provGraph.isCoordVariable(varToRecover) &&
        provGraph.getChildren(varToRecover).size() == 1 &&
        provGraph.isPosVariable(provGraph.getChildren(varToRecover)[0])) {
      IndexVar posVar = provGraph.getChildren(varToRecover)[0];
      std::vector<ir::Expr> iterBounds = provGraph.deriveIterBounds(posVar, definedIndexVarsOrdered, underivedBounds, indexVarToExprMap, iterators);

      Expr minGuard = Lt::make(indexVarToExprMap[posVar], iterBounds[0]);
      Expr maxGuard = Gte::make(indexVarToExprMap[posVar], iterBounds[1]);
      Expr guardCondition = Or::make(minGuard, maxGuard);
      if (isa<ir::Literal>(ir::simplify(iterBounds[0])) && ir::simplify(iterBounds[0]).as<ir::Literal>()->equalsScalar(0)) {
        guardCondition = maxGuard;
      }
      ir::Stmt guard = ir::IfThenElse::make(guardCondition, ir::Continue::make());
      recoverySteps.push_back(guard);
    }

    Expr recoveredValue = provGraph.recoverVariable(varToRecover, definedIndexVarsOrdered, underivedBounds, indexVarToExprMap, iterators);
    taco_iassert(indexVarToExprMap.count(varToRecover));
    recoverySteps.push_back(VarDecl::make(indexVarToExprMap[varToRecover], recoveredValue));

    // After we've recovered this index variable, some iterators are now
    // accessible for use when declaring locator access variables. So, generate
    // the accessors for those locator variables as part of the recovery process.
    // This is necessary after a fuse transformation, for example: If we fuse
    // two index variables (i, j) into f, then after we've generated the loop for
    // f, all locate accessors for i and j are now available for use.
    std::vector<Iterator> itersForVar;
    for (auto& iters : iterators.levelIterators()) {
      // Collect all level iterators that have locate and iterate over
      // the recovered index variable.
      if (iters.second.getIndexVar() == varToRecover && iters.second.hasLocate()) {
        itersForVar.push_back(iters.second);
      }
    }
    // Finally, declare all of the collected iterators' position access variables.
    recoverySteps.push_back(this->declLocatePosVars(itersForVar));

    // place underived guard
    std::vector<ir::Expr> iterBounds = provGraph.deriveIterBounds(varToRecover, definedIndexVarsOrdered, underivedBounds, indexVarToExprMap, iterators);
    if (forallNeedsUnderivedGuards && underivedBounds.count(varToRecover) &&
        !provGraph.hasPosDescendant(varToRecover)) {

      // FIXME: [Olivia] Check this with someone
      // Removed underived guard if indexVar is bounded is divisible by its split child indexVar
      vector<IndexVar> children = provGraph.getChildren(varToRecover);
      bool hasDirectDivBound = false;
      std::vector<ir::Expr> iterBoundsInner = provGraph.deriveIterBounds(forall.getIndexVar(), definedIndexVarsOrdered, underivedBounds, indexVarToExprMap, iterators);

        for (auto& c: children) {
          if (provGraph.hasExactBound(c) && provGraph.derivationPath(varToRecover, c).size() == 2) {
              std::vector<ir::Expr> iterBoundsUnderivedChild = provGraph.deriveIterBounds(c, definedIndexVarsOrdered, underivedBounds, indexVarToExprMap, iterators);
              if (iterBoundsUnderivedChild[1].as<ir::Literal>()->getValue<int>() % iterBoundsInner[1].as<ir::Literal>()->getValue<int>() == 0)
              hasDirectDivBound = true;
              break;
          }
      }
      if (!hasDirectDivBound) {
          Stmt guard = IfThenElse::make(Gte::make(indexVarToExprMap[varToRecover], underivedBounds[varToRecover][1]),
                                        Continue::make());
          recoverySteps.push_back(guard);
      }
    }

    // If this index variable was divided into multiple equal chunks, then we
    // must add an extra guard to make sure that further scheduling operations
    // on descendent index variables exceed the bounds of each equal portion of
    // the loop. For a concrete example, consider a loop of size 10 that is divided
    // into two equal components -- 5 and 5. If the loop is then transformed
    // with .split(..., 3), each inner chunk of 5 will be split into chunks of
    // 3. Without an extra guard, the second chunk of 3 in the first group of 5
    // may attempt to perform an iteration for the second group of 5, which is
    // incorrect.
    if (this->provGraph.isDivided(varToRecover)) {
      // Collect the children iteration variables.
      auto children = this->provGraph.getChildren(varToRecover);
      auto outer = children[0];
      auto inner = children[1];
      // Find the iteration bounds of the inner variable -- that is the size
      // that the outer loop was broken into.
      auto bounds = this->provGraph.deriveIterBounds(inner, definedIndexVarsOrdered, underivedBounds, indexVarToExprMap, iterators);
      // Use the difference between the bounds to find the size of the loop.
      auto dimLen = ir::Sub::make(bounds[1], bounds[0]);
      // For a variable f divided into into f1 and f2, the guard ensures that
      // for iteration f, f should be within f1 * dimLen and (f1 + 1) * dimLen.
      auto guard = ir::Gte::make(this->indexVarToExprMap[varToRecover], ir::Mul::make(ir::Add::make(this->indexVarToExprMap[outer], 1), dimLen));
      recoverySteps.push_back(IfThenElse::make(guard, ir::Continue::make()));
    }
  }
  Stmt recoveryStmt = Block::make(recoverySteps);

  taco_iassert(!definedIndexVars.count(forall.getIndexVar()));
  definedIndexVars.insert(forall.getIndexVar());
  definedIndexVarsOrdered.push_back(forall.getIndexVar());

  if (forall.getParallelUnit() != ParallelUnit::NotParallel) {
    taco_iassert(!parallelUnitSizes.count(forall.getParallelUnit()));
    taco_iassert(!parallelUnitIndexVars.count(forall.getParallelUnit()));
    parallelUnitIndexVars[forall.getParallelUnit()] = forall.getIndexVar();
    vector<Expr> bounds = provGraph.deriveIterBounds(forall.getIndexVar(), definedIndexVarsOrdered, underivedBounds, indexVarToExprMap, iterators);
    parallelUnitSizes[forall.getParallelUnit()] = ir::Sub::make(bounds[1], bounds[0]);
  }

  MergeLattice lattice = MergeLattice::make(forall, iterators, provGraph, definedIndexVars, whereTempsToResult);
  vector<Access> resultAccesses;
  set<Access> reducedAccesses;
  std::tie(resultAccesses, reducedAccesses) = getResultAccesses(forall);

  // Pre-allocate/initialize memory of value arrays that are full below this
  // loops index variable
  Stmt preInitValues = initResultArrays(forall.getIndexVar(), resultAccesses,
                                        getArgumentAccesses(forall),
                                        reducedAccesses);

  // Emit temporary initialization if forall is sequential and leads to a where statement
  vector<Stmt> temporaryValuesInitFree = {Stmt(), Stmt()};
  auto temp = temporaryInitialization.find(forall);
  if (temp != temporaryInitialization.end() && forall.getParallelUnit() == ParallelUnit::NotParallel && !isScalar(temp->second.getTemporary().getType()))
    temporaryValuesInitFree = codeToInitializeTemporary(temp->second);

  Stmt loops;
  // Emit a loop that iterates over over a single iterator (optimization)
  if (lattice.iterators().size() == 1 && lattice.iterators()[0].isUnique()) {
    taco_iassert(lattice.points().size() == 1);

    MergePoint point = lattice.points()[0];
    Iterator iterator = lattice.iterators()[0];

    vector<Iterator> locators = point.locators();
    vector<Iterator> appenders;
    vector<Iterator> inserters;
    tie(appenders, inserters) = splitAppenderAndInserters(point.results());

    std::vector<IndexVar> underivedAncestors = provGraph.getUnderivedAncestors(iterator.getIndexVar());
    IndexVar posDescendant;
    bool hasPosDescendant = false;
    if (!underivedAncestors.empty()) {
      hasPosDescendant = provGraph.getPosIteratorFullyDerivedDescendant(underivedAncestors[0], &posDescendant);
    }

    bool isWhereProducer = false;
    vector<Iterator> results = point.results();
    for (Iterator result : results) {
      for (auto it = tensorVars.begin(); it != tensorVars.end(); it++) {
        if (it->second == result.getTensor()) {
          if (whereTempsToResult.count(it->first)) {
            isWhereProducer = true;
            break;
          }
        }
      }
    }

    // For now, this only works when consuming a single workspace.
    //bool canAccelWithSparseIteration = inParallelLoopDepth == 0 && provGraph.isFullyDerived(iterator.getIndexVar()) &&
    //                                   iterator.isDimensionIterator() && locators.size() == 1;
    bool canAccelWithSparseIteration =
        provGraph.isFullyDerived(iterator.getIndexVar()) &&
        iterator.isDimensionIterator() && locators.size() == 1;
    if (canAccelWithSparseIteration) {
      bool indexListsExist = false;
      // We are iterating over a dimension and locating into a temporary with a tracker to keep indices. Instead, we
      // can just iterate over the indices and locate into the dense workspace.
      for (auto it = tensorVars.begin(); it != tensorVars.end(); ++it) {
        if (it->second == locators[0].getTensor() && util::contains(tempToIndexList, it->first)) {
          indexListsExist = true;
          break;
        }
      }
      canAccelWithSparseIteration &= indexListsExist;
    }

    if (!isWhereProducer && hasPosDescendant && underivedAncestors.size() > 1 && provGraph.isPosVariable(iterator.getIndexVar()) && posDescendant == forall.getIndexVar()) {
      loops = lowerForallFusedPosition(forall, iterator, locators,
                                         inserters, appenders, reducedAccesses, recoveryStmt);
    }
    else if (canAccelWithSparseIteration) {
      loops = lowerForallDenseAcceleration(forall, locators, inserters, appenders, reducedAccesses, recoveryStmt);
    }
    // Emit dimension coordinate iteration loop
    else if (iterator.isDimensionIterator()) {
      loops = lowerForallDimension(forall, point.locators(),
                                   inserters, appenders, reducedAccesses, recoveryStmt);
    }
    // Emit position iteration loop
    else if (iterator.hasPosIter()) {
      loops = lowerForallPosition(forall, iterator, locators,
                                    inserters, appenders, reducedAccesses, recoveryStmt);
    }
    // Emit coordinate iteration loop
    else {
      taco_iassert(iterator.hasCoordIter());
//      taco_not_supported_yet
      loops = Stmt();
    }
  }
  // Emit general loops to merge multiple iterators
  else {
    std::vector<IndexVar> underivedAncestors = provGraph.getUnderivedAncestors(forall.getIndexVar());
    taco_iassert(underivedAncestors.size() == 1); // TODO: add support for fused coordinate of pos loop
    loops = lowerMergeLattice(lattice, underivedAncestors[0],
                              forall.getStmt(), reducedAccesses);
  }
//  taco_iassert(loops.defined());

  if (!generateComputeCode() && !hasStores(loops)) {
    // If assembly loop does not modify output arrays, then it can be safely
    // omitted.
    loops = Stmt();
  }
  definedIndexVars.erase(forall.getIndexVar());
  definedIndexVarsOrdered.pop_back();
  if (forall.getParallelUnit() != ParallelUnit::NotParallel) {
    inParallelLoopDepth--;
    taco_iassert(parallelUnitSizes.count(forall.getParallelUnit()));
    taco_iassert(parallelUnitIndexVars.count(forall.getParallelUnit()));
    parallelUnitIndexVars.erase(forall.getParallelUnit());
    parallelUnitSizes.erase(forall.getParallelUnit());
  }
  return Block::blanks(preInitValues,
                       temporaryValuesInitFree[0],
                       loops,
                       temporaryValuesInitFree[1]);
}

Stmt LowererImpl::lowerForallCloned(Forall forall) {
  // want to emit guards outside of loop to prevent unstructured loop exits

  // construct guard
  // underived or pos variables that have a descendant that has not been defined yet
  vector<IndexVar> varsWithGuard;
  for (auto var : provGraph.getAllIndexVars()) {
    if (provGraph.isRecoverable(var, definedIndexVars)) {
      continue; // already recovered
    }
    if (provGraph.isUnderived(var) && !provGraph.hasPosDescendant(var)) { // if there is pos descendant then will be guarded already
      varsWithGuard.push_back(var);
    }
    else if (provGraph.isPosVariable(var)) {
      // if parent is coord then this is variable that will be guarded when indexing into coord array
      if(provGraph.getParents(var).size() == 1 && provGraph.isCoordVariable(provGraph.getParents(var)[0])) {
        varsWithGuard.push_back(var);
      }
    }
  }

  // determine min and max values for vars given already defined variables.
  // we do a recovery where we fill in undefined variables with either 0's or the max of their iteration
  std::map<IndexVar, Expr> minVarValues;
  std::map<IndexVar, Expr> maxVarValues;
  set<IndexVar> definedForGuard = definedIndexVars;
  vector<Stmt> guardRecoverySteps;
  Expr maxOffset = 0;
  bool setMaxOffset = false;

  for (auto var : varsWithGuard) {
    std::vector<IndexVar> currentDefinedVarOrder = definedIndexVarsOrdered; // TODO: get defined vars at time of this recovery

    std::map<IndexVar, Expr> minChildValues = indexVarToExprMap;
    std::map<IndexVar, Expr> maxChildValues = indexVarToExprMap;

    for (auto child : provGraph.getFullyDerivedDescendants(var)) {
      if (!definedIndexVars.count(child)) {
        std::vector<ir::Expr> childBounds = provGraph.deriveIterBounds(child, currentDefinedVarOrder, underivedBounds, indexVarToExprMap, iterators);

        minChildValues[child] = childBounds[0];
        maxChildValues[child] = childBounds[1];

        // recover new parents
        for (const IndexVar& varToRecover : provGraph.newlyRecoverableParents(child, definedForGuard)) {
          Expr recoveredValue = provGraph.recoverVariable(varToRecover, definedIndexVarsOrdered, underivedBounds,
                                                          minChildValues, iterators);
          Expr maxRecoveredValue = provGraph.recoverVariable(varToRecover, definedIndexVarsOrdered, underivedBounds,
                                                             maxChildValues, iterators);
          if (!setMaxOffset) { // TODO: work on simplifying this
            maxOffset = ir::Add::make(maxOffset, ir::Sub::make(maxRecoveredValue, recoveredValue));
            setMaxOffset = true;
          }
          taco_iassert(indexVarToExprMap.count(varToRecover));

          guardRecoverySteps.push_back(VarDecl::make(indexVarToExprMap[varToRecover], recoveredValue));
          definedForGuard.insert(varToRecover);
        }
        definedForGuard.insert(child);
      }
    }

    minVarValues[var] = provGraph.recoverVariable(var, currentDefinedVarOrder, underivedBounds, minChildValues, iterators);
    maxVarValues[var] = provGraph.recoverVariable(var, currentDefinedVarOrder, underivedBounds, maxChildValues, iterators);
  }

  // Build guards
  Expr guardCondition;
  for (auto var : varsWithGuard) {
    std::vector<ir::Expr> iterBounds = provGraph.deriveIterBounds(var, definedIndexVarsOrdered, underivedBounds, indexVarToExprMap, iterators);

    Expr minGuard = Lt::make(minVarValues[var], iterBounds[0]);
    Expr maxGuard = Gte::make(ir::Add::make(maxVarValues[var], ir::simplify(maxOffset)), iterBounds[1]);
    Expr guardConditionCurrent = Or::make(minGuard, maxGuard);

    if (isa<ir::Literal>(ir::simplify(iterBounds[0])) && ir::simplify(iterBounds[0]).as<ir::Literal>()->equalsScalar(0)) {
      guardConditionCurrent = maxGuard;
    }

    if (guardCondition.defined()) {
      guardCondition = Or::make(guardConditionCurrent, guardCondition);
    }
    else {
      guardCondition = guardConditionCurrent;
    }
  }

  Stmt unvectorizedLoop;
  // build loop with guards (not vectorized)
  if (!varsWithGuard.empty()) {
    ignoreVectorize = true;
    unvectorizedLoop = lowerForall(forall);
    ignoreVectorize = false;
  }

  // build loop without guards
  emitUnderivedGuards = false;
  Stmt vectorizedLoop = lowerForall(forall);
  emitUnderivedGuards = true;

  // return guarded loops
  return Block::make(Block::make(guardRecoverySteps), IfThenElse::make(guardCondition, unvectorizedLoop, vectorizedLoop));
}

Stmt LowererImpl::searchForFusedPositionStart(Forall forall, Iterator posIterator) {
  vector<Stmt> searchForUnderivedStart;
  vector<IndexVar> underivedAncestors = provGraph.getUnderivedAncestors(forall.getIndexVar());
  ir::Expr last_block_start_temporary;
  for (int i = (int) underivedAncestors.size() - 2; i >= 0; i--) {
    Iterator posIteratorLevel = posIterator;
    for (int j = (int) underivedAncestors.size() - 2; j > i; j--) { // take parent of iterator enough times to get correct level
      posIteratorLevel = posIteratorLevel.getParent();
    }

    // want to get size of pos array not of crd_array
    ir::Expr parentSize = 1; // to find size of segment walk down sizes of iterator chain
    Iterator rootIterator = posIterator;
    while (!rootIterator.isRoot()) {
      rootIterator = rootIterator.getParent();
    }
    while (rootIterator.getChild() != posIteratorLevel) {
      rootIterator = rootIterator.getChild();
      if (rootIterator.hasAppend()) {
        parentSize = rootIterator.getSize(parentSize);
      } else if (rootIterator.hasInsert()) {
        parentSize = ir::Mul::make(parentSize, rootIterator.getWidth());
      }
    }

    // emit bounds search on cpu just bounds, on gpu search in blocks
    if (parallelUnitIndexVars.count(ParallelUnit::GPUBlock)) {
      Expr values_per_block;
      {
        // we do a recovery where we fill in undefined variables with 0's to get start target (just like for vector guards)
        std::map<IndexVar, Expr> zeroedChildValues = indexVarToExprMap;
        zeroedChildValues[parallelUnitIndexVars[ParallelUnit::GPUBlock]] = 1;
        set<IndexVar> zeroDefinedIndexVars = {parallelUnitIndexVars[ParallelUnit::GPUBlock]};
        for (IndexVar child : provGraph.getFullyDerivedDescendants(posIterator.getIndexVar())) {
          if (child != parallelUnitIndexVars[ParallelUnit::GPUBlock]) {
            zeroedChildValues[child] = 0;

            // recover new parents
            for (const IndexVar &varToRecover : provGraph.newlyRecoverableParents(child, zeroDefinedIndexVars)) {
              Expr recoveredValue = provGraph.recoverVariable(varToRecover, definedIndexVarsOrdered, underivedBounds,
                                                              zeroedChildValues, iterators);
              taco_iassert(indexVarToExprMap.count(varToRecover));
              zeroedChildValues[varToRecover] = recoveredValue;
              zeroDefinedIndexVars.insert(varToRecover);
              if (varToRecover == posIterator.getIndexVar()) {
                break;
              }
            }
            zeroDefinedIndexVars.insert(child);
          }
        }
        values_per_block = zeroedChildValues[posIterator.getIndexVar()];
      }

      IndexVar underived = underivedAncestors[i];
      ir::Expr blockStarts_temporary = ir::Var::make(underived.getName() + "_blockStarts",
                                                     getCoordinateVar(underived).type(), true, false);
      header.push_back(ir::VarDecl::make(blockStarts_temporary, 0));
      header.push_back(
              Allocate::make(blockStarts_temporary, ir::Add::make(parallelUnitSizes[ParallelUnit::GPUBlock], 1)));
      footer.push_back(Free::make(blockStarts_temporary));


      Expr blockSize;
      if (parallelUnitSizes.count(ParallelUnit::GPUThread)) {
        blockSize = parallelUnitSizes[ParallelUnit::GPUThread];
        if (parallelUnitSizes.count(ParallelUnit::GPUWarp)) {
          blockSize = ir::Mul::make(blockSize, parallelUnitSizes[ParallelUnit::GPUWarp]);
        }
      } else {
        std::vector<IndexVar> definedIndexVarsMatched = definedIndexVarsOrdered;
        // find sub forall that tells us block size
        match(forall.getStmt(),
              function<void(const ForallNode *, Matcher *)>([&](
                      const ForallNode *n, Matcher *m) {
                if (n->parallel_unit == ParallelUnit::GPUThread) {
                  vector<Expr> bounds = provGraph.deriveIterBounds(forall.getIndexVar(), definedIndexVarsMatched,
                                                                   underivedBounds, indexVarToExprMap, iterators);
                  blockSize = ir::Sub::make(bounds[1], bounds[0]);
                }
                definedIndexVarsMatched.push_back(n->indexVar);
              })
        );
      }
      taco_iassert(blockSize.defined());

      if (i == (int) underivedAncestors.size() - 2) {
        std::vector<Expr> args = {
                posIteratorLevel.getMode().getModePack().getArray(0), // array
                blockStarts_temporary, // results
                ir::Literal::zero(posIteratorLevel.getBeginVar().type()), // arrayStart
                parentSize, // arrayEnd
                values_per_block, // values_per_block
                blockSize, // block_size
                parallelUnitSizes[ParallelUnit::GPUBlock] // num_blocks
        };
        header.push_back(ir::Assign::make(blockStarts_temporary,
                                          ir::Call::make("taco_binarySearchBeforeBlockLaunch", args,
                                                         getCoordinateVar(underived).type())));
      }
      else {
        std::vector<Expr> args = {
                posIteratorLevel.getMode().getModePack().getArray(0), // array
                blockStarts_temporary, // results
                ir::Literal::zero(posIteratorLevel.getBeginVar().type()), // arrayStart
                parentSize, // arrayEnd
                last_block_start_temporary, // targets
                blockSize, // block_size
                parallelUnitSizes[ParallelUnit::GPUBlock] // num_blocks
        };
        header.push_back(ir::Assign::make(blockStarts_temporary,
                                          ir::Call::make("taco_binarySearchIndirectBeforeBlockLaunch", args,
                                                         getCoordinateVar(underived).type())));
      }
      searchForUnderivedStart.push_back(VarDecl::make(posIteratorLevel.getBeginVar(),
                                                      ir::Load::make(blockStarts_temporary,
                                                                     indexVarToExprMap[parallelUnitIndexVars[ParallelUnit::GPUBlock]])));
      searchForUnderivedStart.push_back(VarDecl::make(posIteratorLevel.getEndVar(),
                                                      ir::Load::make(blockStarts_temporary, ir::Add::make(
                                                              indexVarToExprMap[parallelUnitIndexVars[ParallelUnit::GPUBlock]],
                                                              1))));
      last_block_start_temporary = blockStarts_temporary;
    } else {
      header.push_back(VarDecl::make(posIteratorLevel.getBeginVar(), ir::Literal::zero(posIteratorLevel.getBeginVar().type())));
      header.push_back(VarDecl::make(posIteratorLevel.getEndVar(), parentSize));
    }

    // we do a recovery where we fill in undefined variables with 0's to get start target (just like for vector guards)
    Expr underivedStartTarget;
    if (i == (int) underivedAncestors.size() - 2) {
      std::map<IndexVar, Expr> minChildValues = indexVarToExprMap;
      set<IndexVar> minDefinedIndexVars = definedIndexVars;
      minDefinedIndexVars.erase(forall.getIndexVar());

      for (IndexVar child : provGraph.getFullyDerivedDescendants(posIterator.getIndexVar())) {
        if (!minDefinedIndexVars.count(child)) {
          std::vector<ir::Expr> childBounds = provGraph.deriveIterBounds(child, definedIndexVarsOrdered,
                                                                         underivedBounds,
                                                                         indexVarToExprMap, iterators);
          minChildValues[child] = childBounds[0];

          // recover new parents
          for (const IndexVar &varToRecover : provGraph.newlyRecoverableParents(child, minDefinedIndexVars)) {
            Expr recoveredValue = provGraph.recoverVariable(varToRecover, definedIndexVarsOrdered, underivedBounds,
                                                            minChildValues, iterators);
            taco_iassert(indexVarToExprMap.count(varToRecover));
            searchForUnderivedStart.push_back(VarDecl::make(indexVarToExprMap[varToRecover], recoveredValue));
            minDefinedIndexVars.insert(varToRecover);
            if (varToRecover == posIterator.getIndexVar()) {
              break;
            }
          }
          minDefinedIndexVars.insert(child);
        }
      }
      underivedStartTarget = indexVarToExprMap[posIterator.getIndexVar()];
    }
    else {
      underivedStartTarget = this->iterators.modeIterator(underivedAncestors[i+1]).getPosVar();
    }

    vector<Expr> binarySearchArgs = {
            posIteratorLevel.getMode().getModePack().getArray(0), // array
            posIteratorLevel.getBeginVar(), // arrayStart
            posIteratorLevel.getEndVar(), // arrayEnd
            underivedStartTarget // target
    };
    Expr posVarUnknown = this->iterators.modeIterator(underivedAncestors[i]).getPosVar();
    searchForUnderivedStart.push_back(ir::VarDecl::make(posVarUnknown,
                                                        ir::Call::make("taco_binarySearchBefore", binarySearchArgs,
                                                                       getCoordinateVar(underivedAncestors[i]).type())));
    Stmt locateCoordVar;
    if (posIteratorLevel.getParent().hasPosIter()) {
      locateCoordVar = ir::VarDecl::make(indexVarToExprMap[underivedAncestors[i]], ir::Load::make(posIteratorLevel.getParent().getMode().getModePack().getArray(1), posVarUnknown));
    }
    else {
      locateCoordVar = ir::VarDecl::make(indexVarToExprMap[underivedAncestors[i]], posVarUnknown);
    }
    searchForUnderivedStart.push_back(locateCoordVar);
  }
  return ir::Block::make(searchForUnderivedStart);
}

Stmt LowererImpl::lowerForallDimension(Forall forall,
                                       vector<Iterator> locators,
                                       vector<Iterator> inserters,
                                       vector<Iterator> appenders,
                                       set<Access> reducedAccesses,
                                       ir::Stmt recoveryStmt)
{
  Expr coordinate = getCoordinateVar(forall.getIndexVar());

  if (forall.getParallelUnit() != ParallelUnit::NotParallel && forall.getOutputRaceStrategy() == OutputRaceStrategy::Atomics) {
    markAssignsAtomicDepth++;
    atomicParallelUnit = forall.getParallelUnit();
  }

  Stmt body = lowerForallBody(coordinate, forall.getStmt(),
                              locators, inserters, appenders, reducedAccesses);

  if (forall.getParallelUnit() != ParallelUnit::NotParallel && forall.getOutputRaceStrategy() == OutputRaceStrategy::Atomics) {
    markAssignsAtomicDepth--;
  }

  body = Block::make({recoveryStmt, body});

  Stmt posAppend = generateAppendPositions(appenders);

  // Emit loop with preamble and postamble
  std::vector<ir::Expr> bounds = provGraph.deriveIterBounds(forall.getIndexVar(), definedIndexVarsOrdered, underivedBounds, indexVarToExprMap, iterators);

  LoopKind kind = LoopKind::Serial;
  if (forall.getParallelUnit() == ParallelUnit::CPUVector && !ignoreVectorize) {
    kind = LoopKind::Vectorized;
  }
  else if (forall.getParallelUnit() != ParallelUnit::NotParallel
            && forall.getOutputRaceStrategy() != OutputRaceStrategy::ParallelReduction && !ignoreVectorize) {
    kind = LoopKind::Runtime;
  }

  return Block::blanks(For::make(coordinate, bounds[0], bounds[1], 1, body,
                                 kind,
                                 ignoreVectorize ? ParallelUnit::NotParallel : forall.getParallelUnit(), ignoreVectorize ? 0 : forall.getUnrollFactor()),
                       posAppend);
}

  Stmt LowererImpl::lowerForallDenseAcceleration(Forall forall,
                                                 vector<Iterator> locators,
                                                 vector<Iterator> inserters,
                                                 vector<Iterator> appenders,
                                                 set<Access> reducedAccesses,
                                                 ir::Stmt recoveryStmt)
  {
    taco_iassert(locators.size() == 1) << "Optimizing a dense workspace is only supported when the consumer is the only RHS tensor";
    taco_iassert(provGraph.isFullyDerived(forall.getIndexVar())) << "Sparsely accelerating a dense workspace only works with fully derived index vars";
    taco_iassert(forall.getParallelUnit() == ParallelUnit::NotParallel) << "Sparsely accelerating a dense workspace only works within serial loops";


    TensorVar var;
    for (auto it = tensorVars.begin(); it != tensorVars.end(); ++it) {
      if (it->second == locators[0].getTensor() && util::contains(tempToIndexList, it->first)) {
        var = it->first;
        break;
      }
    }

    Expr indexList = tempToIndexList.at(var);
    Expr indexListSize = tempToIndexListSize.at(var);
    Expr bitGuard = tempToBitGuard.at(var);
    Expr loopVar = ir::Var::make(var.getName() + "_index_locator", taco::Int32, false, false);
    Expr coordinate = getCoordinateVar(forall.getIndexVar());

    if (forall.getParallelUnit() != ParallelUnit::NotParallel && forall.getOutputRaceStrategy() == OutputRaceStrategy::Atomics) {
      markAssignsAtomicDepth++;
      atomicParallelUnit = forall.getParallelUnit();
    }

    Stmt declareVar = VarDecl::make(coordinate, Load::make(indexList, loopVar));
    Stmt body = lowerForallBody(coordinate, forall.getStmt(), locators, inserters, appenders, reducedAccesses);
    Stmt resetGuard = ir::Store::make(bitGuard, coordinate, ir::Literal::make(false), markAssignsAtomicDepth > 0, atomicParallelUnit);

    if (forall.getParallelUnit() != ParallelUnit::NotParallel && forall.getOutputRaceStrategy() == OutputRaceStrategy::Atomics) {
      markAssignsAtomicDepth--;
    }

    body = Block::make(declareVar, recoveryStmt, body, resetGuard);

    Stmt posAppend = generateAppendPositions(appenders);

    LoopKind kind = LoopKind::Serial;
    if (forall.getParallelUnit() == ParallelUnit::CPUVector && !ignoreVectorize) {
      kind = LoopKind::Vectorized;
    }
    else if (forall.getParallelUnit() != ParallelUnit::NotParallel
             && forall.getOutputRaceStrategy() != OutputRaceStrategy::ParallelReduction && !ignoreVectorize) {
      kind = LoopKind::Runtime;
    }

    return Block::blanks(For::make(loopVar, 0, indexListSize, 1, body, kind,
                                         ignoreVectorize ? ParallelUnit::NotParallel : forall.getParallelUnit(),
                                         ignoreVectorize ? 0 : forall.getUnrollFactor()),
                                         posAppend);
  }

Stmt LowererImpl::lowerForallCoordinate(Forall forall, Iterator iterator,
                                        vector<Iterator> locators,
                                        vector<Iterator> inserters,
                                        vector<Iterator> appenders,
                                        set<Access> reducedAccesses,
                                        ir::Stmt recoveryStmt) {
  taco_not_supported_yet;
  return Stmt();
}

Stmt LowererImpl::lowerForallPosition(Forall forall, Iterator iterator,
                                      vector<Iterator> locators,
                                      vector<Iterator> inserters,
                                      vector<Iterator> appenders,
                                      set<Access> reducedAccesses,
                                      ir::Stmt recoveryStmt)
{
  Expr coordinate = getCoordinateVar(forall.getIndexVar());
  Stmt declareCoordinate = Stmt();
  Stmt strideGuard = Stmt();
  Stmt boundsGuard = Stmt();
  if (provGraph.isCoordVariable(forall.getIndexVar())) {
    Expr coordinateArray = iterator.posAccess(iterator.getPosVar(),
                                              coordinates(iterator)).getResults()[0];
    // If the iterator is windowed, we must recover the coordinate index
    // variable from the windowed space.
    if (iterator.isWindowed()) {
      if (iterator.isStrided()) {
        // In this case, we're iterating over a compressed level with a for
        // loop. Since the iterator variable will get incremented by the for
        // loop, the guard introduced for stride checking doesn't need to
        // increment the iterator variable.
        strideGuard = this->strideBoundsGuard(iterator, coordinateArray, false /* incrementPosVar */);
      }
      coordinateArray = this->projectWindowedPositionToCanonicalSpace(iterator, coordinateArray);
      // If this forall is being parallelized via CPU threads (OpenMP), then we can't
      // emit a `break` statement, since OpenMP doesn't support breaking out of a
      // parallel loop. Instead, we'll bound the top of the loop and omit the check.
      if (forall.getParallelUnit() != ParallelUnit::CPUThread) {
        boundsGuard = this->upperBoundGuardForWindowPosition(iterator, coordinate);
      }
    }
    declareCoordinate = VarDecl::make(coordinate, coordinateArray);
  }
  if (forall.getParallelUnit() != ParallelUnit::NotParallel && forall.getOutputRaceStrategy() == OutputRaceStrategy::Atomics) {
    markAssignsAtomicDepth++;
  }

  Stmt body = lowerForallBody(coordinate, forall.getStmt(),
                              locators, inserters, appenders, reducedAccesses);

  if (forall.getParallelUnit() != ParallelUnit::NotParallel && forall.getOutputRaceStrategy() == OutputRaceStrategy::Atomics) {
    markAssignsAtomicDepth--;
  }

  body = Block::make(recoveryStmt, body);

  // Code to append positions
  Stmt posAppend = generateAppendPositions(appenders);

  // Code to compute iteration bounds
  Stmt boundsCompute;
  Expr startBound, endBound;
  Expr parentPos = iterator.getParent().getPosVar();
  if (!provGraph.isUnderived(iterator.getIndexVar())) {
    vector<Expr> bounds = provGraph.deriveIterBounds(iterator.getIndexVar(), definedIndexVarsOrdered, underivedBounds, indexVarToExprMap, iterators);
    startBound = bounds[0];
    endBound = bounds[1];
  }
  else if (iterator.getParent().isRoot() || iterator.getParent().isUnique()) {
    // E.g. a compressed mode without duplicates
    ModeFunction bounds = iterator.posBounds(parentPos);
    boundsCompute = bounds.compute();
    startBound = bounds[0];
    endBound = bounds[1];
    // If we have a window on this iterator, then search for the start of
    // the window rather than starting at the beginning of the level.
    if (iterator.isWindowed()) {
      auto startBoundCopy = startBound;
      startBound = this->searchForStartOfWindowPosition(iterator, startBound, endBound);
      // As discussed above, if this position loop is parallelized over CPU
      // threads (OpenMP), then we need to have an explicit upper bound to
      // the for loop, instead of breaking out of the loop in the middle.
      if (forall.getParallelUnit() == ParallelUnit::CPUThread) {
        endBound = this->searchForEndOfWindowPosition(iterator, startBoundCopy, endBound);
      }
    }
  } else {
    taco_iassert(iterator.isOrdered() && iterator.getParent().isOrdered());
    taco_iassert(iterator.isCompact() && iterator.getParent().isCompact());

    // E.g. a compressed mode with duplicates. Apply iterator chaining
    Expr parentSegend = iterator.getParent().getSegendVar();
    ModeFunction startBounds = iterator.posBounds(parentPos);
    ModeFunction endBounds = iterator.posBounds(ir::Sub::make(parentSegend, 1));
    boundsCompute = Block::make(startBounds.compute(), endBounds.compute());
    startBound = startBounds[0];
    endBound = endBounds[1];
  }

  LoopKind kind = LoopKind::Serial;
  if (forall.getParallelUnit() == ParallelUnit::CPUVector && !ignoreVectorize) {
    kind = LoopKind::Vectorized;
  }
  else if (forall.getParallelUnit() != ParallelUnit::NotParallel
           && forall.getOutputRaceStrategy() != OutputRaceStrategy::ParallelReduction && !ignoreVectorize) {
    kind = LoopKind::Runtime;
  }

  // Loop with preamble and postamble
  return Block::blanks(
                       boundsCompute,
                       For::make(iterator.getPosVar(), startBound, endBound, 1,
                                 Block::make(strideGuard, declareCoordinate, boundsGuard, body),
                                 kind,
                                 ignoreVectorize ? ParallelUnit::NotParallel : forall.getParallelUnit(), ignoreVectorize ? 0 : forall.getUnrollFactor()),
                       posAppend);

}

Stmt LowererImpl::lowerForallFusedPosition(Forall forall, Iterator iterator,
                                      vector<Iterator> locators,
                                      vector<Iterator> inserters,
                                      vector<Iterator> appenders,
                                      set<Access> reducedAccesses,
                                      ir::Stmt recoveryStmt)
{
  Expr coordinate = getCoordinateVar(forall.getIndexVar());
  Stmt declareCoordinate = Stmt();
  if (provGraph.isCoordVariable(forall.getIndexVar())) {
    Expr coordinateArray = iterator.posAccess(iterator.getPosVar(),
                                              coordinates(iterator)).getResults()[0];
    declareCoordinate = VarDecl::make(coordinate, coordinateArray);
  }

  // declare upper-level underived ancestors that will be tracked with while loops
  Expr writeResultCond;
  vector<Stmt> loopsToTrackUnderived;
  vector<Stmt> searchForUnderivedStart;
  std::map<IndexVar, vector<Expr>> coordinateBounds = provGraph.deriveCoordBounds(definedIndexVarsOrdered, underivedBounds, indexVarToExprMap, iterators);
  vector<IndexVar> underivedAncestors = provGraph.getUnderivedAncestors(forall.getIndexVar());
  if (underivedAncestors.size() > 1) {
    // each underived ancestor is initialized to min coordinate bound
    IndexVar posIteratorVar;
#if TACO_ASSERTS
    bool hasIteratorAncestor = provGraph.getPosIteratorAncestor(
        iterator.getIndexVar(), &posIteratorVar);
    taco_iassert(hasIteratorAncestor);
#else /* !TACO_ASSERTS */
    provGraph.getPosIteratorAncestor(
        iterator.getIndexVar(), &posIteratorVar);
#endif /* TACO_ASSERTS */
    // get pos variable then search for leveliterators to find the corresponding iterator

    Iterator posIterator;
    auto iteratorMap = iterators.levelIterators();
    int modePos = -1; // select lowest level possible
    for (auto it = iteratorMap.begin(); it != iteratorMap.end(); it++) {
      if (it->second.getIndexVar() == posIteratorVar && (int) it->first.getModePos() > modePos) {
        posIterator = it->second;
        modePos = (int) it->first.getModePos();
      }
    }
    taco_iassert(posIterator.hasPosIter());

    if (inParallelLoopDepth == 0) {
      for (int i = 0; i < (int) underivedAncestors.size() - 1; i ++) {
        // TODO: only if level is sparse emit underived_pos
        header.push_back(VarDecl::make(this->iterators.modeIterator(underivedAncestors[i]).getPosVar(), 0)); // TODO: set to start position bound
        header.push_back(VarDecl::make(getCoordinateVar(underivedAncestors[i]), coordinateBounds[underivedAncestors[i]][0]));
      }
    } else {
      searchForUnderivedStart.push_back(searchForFusedPositionStart(forall, posIterator));
    }

    Expr parentPos = this->iterators.modeIterator(underivedAncestors[underivedAncestors.size() - 2]).getPosVar();
    ModeFunction posBounds = posIterator.posBounds(parentPos);
    writeResultCond = ir::Eq::make(ir::Add::make(indexVarToExprMap[posIterator.getIndexVar()], 1), posBounds[1]);

    Stmt loopToTrackUnderiveds; // to track next ancestor
    for (int i = 0; i < (int) underivedAncestors.size() - 1; i++) {
      Expr coordVarUnknown = getCoordinateVar(underivedAncestors[i]);
      Expr posVarKnown = this->iterators.modeIterator(underivedAncestors[i+1]).getPosVar();
      if (i == (int) underivedAncestors.size() - 2) {
        posVarKnown = indexVarToExprMap[posIterator.getIndexVar()];
      }
      Expr posVarUnknown = this->iterators.modeIterator(underivedAncestors[i]).getPosVar();

      Iterator posIteratorLevel = posIterator;
      for (int j = (int) underivedAncestors.size() - 2; j > i; j--) { // take parent of iterator enough times to get correct level
        posIteratorLevel = posIteratorLevel.getParent();
      }

      ModeFunction posBoundsLevel = posIteratorLevel.posBounds(posVarUnknown);
      Expr loopcond = ir::Eq::make(posVarKnown, posBoundsLevel[1]);
      Stmt locateCoordVar;
      if (posIteratorLevel.getParent().hasPosIter()) {
        locateCoordVar = ir::Assign::make(coordVarUnknown, ir::Load::make(posIteratorLevel.getParent().getMode().getModePack().getArray(1), posVarUnknown));
      }
      else {
        locateCoordVar = ir::Assign::make(coordVarUnknown, posVarUnknown);
      }
      Stmt loopBody = ir::Block::make(compoundAssign(posVarUnknown, 1), locateCoordVar, loopToTrackUnderiveds);
      if (posIteratorLevel.getParent().hasPosIter()) { // TODO: if level is unique or not
        loopToTrackUnderiveds = IfThenElse::make(loopcond, loopBody);
      }
      else {
        loopToTrackUnderiveds = While::make(loopcond, loopBody);
      }
    }
    loopsToTrackUnderived.push_back(loopToTrackUnderiveds);
  }

  if (forall.getParallelUnit() != ParallelUnit::NotParallel && forall.getOutputRaceStrategy() == OutputRaceStrategy::Atomics) {
    markAssignsAtomicDepth++;
  }

  Stmt body = lowerForallBody(coordinate, forall.getStmt(),
                              locators, inserters, appenders, reducedAccesses);

  if (forall.getParallelUnit() != ParallelUnit::NotParallel && forall.getOutputRaceStrategy() == OutputRaceStrategy::Atomics) {
    markAssignsAtomicDepth--;
  }

  body = Block::make(recoveryStmt, Block::make(loopsToTrackUnderived), body);

  // Code to write results if using temporary and reset temporary
  if (!whereConsumers.empty() && whereConsumers.back().defined()) {
    Expr temp = tensorVars.find(whereTemps.back())->second;
    Stmt writeResults = Block::make(whereConsumers.back(), ir::Assign::make(temp, ir::Literal::zero(temp.type())));
    body = Block::make(body, IfThenElse::make(writeResultCond, writeResults));
  }

  // Code to append positions
  Stmt posAppend = generateAppendPositions(appenders);

  // Code to compute iteration bounds
  Stmt boundsCompute;
  Expr startBound, endBound;
  if (!provGraph.isUnderived(iterator.getIndexVar())) {
    vector<Expr> bounds = provGraph.deriveIterBounds(iterator.getIndexVar(), definedIndexVarsOrdered, underivedBounds, indexVarToExprMap, iterators);
    startBound = bounds[0];
    endBound = bounds[1];
  }
  else if (iterator.getParent().isRoot() || iterator.getParent().isUnique()) {
    // E.g. a compressed mode without duplicates
    Expr parentPos = iterator.getParent().getPosVar();
    ModeFunction bounds = iterator.posBounds(parentPos);
    boundsCompute = bounds.compute();
    startBound = bounds[0];
    endBound = bounds[1];
  } else {
    taco_iassert(iterator.isOrdered() && iterator.getParent().isOrdered());
    taco_iassert(iterator.isCompact() && iterator.getParent().isCompact());

    // E.g. a compressed mode with duplicates. Apply iterator chaining
    Expr parentPos = iterator.getParent().getPosVar();
    Expr parentSegend = iterator.getParent().getSegendVar();
    ModeFunction startBounds = iterator.posBounds(parentPos);
    ModeFunction endBounds = iterator.posBounds(ir::Sub::make(parentSegend, 1));
    boundsCompute = Block::make(startBounds.compute(), endBounds.compute());
    startBound = startBounds[0];
    endBound = endBounds[1];
  }

  LoopKind kind = LoopKind::Serial;
  if (forall.getParallelUnit() == ParallelUnit::CPUVector && !ignoreVectorize) {
    kind = LoopKind::Vectorized;
  }
  else if (forall.getParallelUnit() != ParallelUnit::NotParallel
           && forall.getOutputRaceStrategy() != OutputRaceStrategy::ParallelReduction && !ignoreVectorize) {
    kind = LoopKind::Runtime;
  }
  // Loop with preamble and postamble
  return Block::blanks(boundsCompute,
                       Block::make(Block::make(searchForUnderivedStart),
                       For::make(indexVarToExprMap[iterator.getIndexVar()], startBound, endBound, 1,
                                 Block::make(declareCoordinate, body),
                                 kind,
                                 ignoreVectorize ? ParallelUnit::NotParallel : forall.getParallelUnit(), ignoreVectorize ? 0 : forall.getUnrollFactor())),
                       posAppend);

}

Stmt LowererImpl::lowerMergeLattice(MergeLattice lattice, IndexVar coordinateVar,
                                    IndexStmt statement,
                                    const std::set<Access>& reducedAccesses)
{
  Expr coordinate = getCoordinateVar(coordinateVar);
  vector<Iterator> appenders = filter(lattice.results(),
                                      [](Iterator it){return it.hasAppend();});

  vector<Iterator> mergers = lattice.points()[0].mergers();
  Stmt iteratorVarInits = codeToInitializeIteratorVars(lattice.iterators(), lattice.points()[0].rangers(), mergers, coordinate, coordinateVar);

  // if modeiteratornonmerger then will be declared in codeToInitializeIteratorVars
  auto modeIteratorsNonMergers =
          filter(lattice.points()[0].iterators(), [mergers](Iterator it){
            bool isMerger = find(mergers.begin(), mergers.end(), it) != mergers.end();
            return it.isDimensionIterator() && !isMerger;
          });
  bool resolvedCoordDeclared = !modeIteratorsNonMergers.empty();

  vector<Stmt> mergeLoopsVec;
  for (MergePoint point : lattice.points()) {
    // Each iteration of this loop generates a while loop for one of the merge
    // points in the merge lattice.
    IndexStmt zeroedStmt = zero(statement, getExhaustedAccesses(point,lattice));
    MergeLattice sublattice = lattice.subLattice(point);
    Stmt mergeLoop = lowerMergePoint(sublattice, coordinate, coordinateVar, zeroedStmt, reducedAccesses, resolvedCoordDeclared);
    mergeLoopsVec.push_back(mergeLoop);
  }
  Stmt mergeLoops = Block::make(mergeLoopsVec);

  // Append position to the pos array
  Stmt appendPositions = generateAppendPositions(appenders);

  return Block::blanks(iteratorVarInits,
                       mergeLoops,
                       appendPositions);
}

Stmt LowererImpl::lowerMergePoint(MergeLattice pointLattice,
                                  ir::Expr coordinate, IndexVar coordinateVar, IndexStmt statement,
                                  const std::set<Access>& reducedAccesses, bool resolvedCoordDeclared)
{
  MergePoint point = pointLattice.points().front();

  vector<Iterator> iterators = point.iterators();
  vector<Iterator> mergers = point.mergers();
  vector<Iterator> rangers = point.rangers();
  vector<Iterator> locators = point.locators();

  taco_iassert(iterators.size() > 0);
  taco_iassert(mergers.size() > 0);
  taco_iassert(rangers.size() > 0);

  // Load coordinates from position iterators
  Stmt loadPosIterCoordinates = codeToLoadCoordinatesFromPosIterators(iterators, !resolvedCoordDeclared);

  // Any iterators with an index set have extra work to do at the header
  // of the merge point.
  std::vector<ir::Stmt> indexSetStmts;
  for (auto& iter : filter(iterators, [](Iterator it) { return it.hasIndexSet(); })) {
    // For each iterator A with an index set B, emit the following code:
    //   setMatch = min(A, B); // Check whether A matches its index set at this point.
    //   if (A == setMatch && B == setMatch) {
    //     // If there was a match, project down the values of the iterators
    //     // to be the position variable of the index set iterator. This has the
    //     // effect of remapping the index of A to be the i'th position of the set.
    //     A_coord = B_pos;
    //     B_coord = B_pos;
    //   } else {
    //     // Advance the iterator and it's index set iterator accordingly if
    //     // there wasn't a match.
    //     A_pos += (A == setMatch);
    //     B_pos += (B == setMatch);
    //     // We must continue so that we only proceed to the rest of the cases in
    //     // the merge if there actually is a point present for A.
    //     continue;
    //   }
    auto setMatch = ir::Var::make("setMatch", Int());
    auto indexSetIter = iter.getIndexSetIterator();
    indexSetStmts.push_back(ir::VarDecl::make(setMatch, ir::Min::make(this->coordinates({iter, indexSetIter}))));
    // Equality checks for each iterator.
    auto iterEq = ir::Eq::make(iter.getCoordVar(), setMatch);
    auto setEq = ir::Eq::make(indexSetIter.getCoordVar(), setMatch);
    // Code to shift down each iterator to the position space of the index set.
    auto shiftDown = ir::Block::make(
      ir::Assign::make(iter.getCoordVar(), indexSetIter.getPosVar()),
      ir::Assign::make(indexSetIter.getCoordVar(), indexSetIter.getPosVar())
    );
    // Code to increment both iterator variables.
    auto incr = ir::Block::make(
      compoundAssign(iter.getIteratorVar(), ir::Cast::make(Eq::make(iter.getCoordVar(), setMatch), iter.getIteratorVar().type())),
      compoundAssign(indexSetIter.getIteratorVar(), ir::Cast::make(Eq::make(indexSetIter.getCoordVar(), setMatch), indexSetIter.getIteratorVar().type())),
      ir::Continue::make()
    );
    // Code that uses the defined parts together in the if-then-else.
    indexSetStmts.push_back(ir::IfThenElse::make(ir::And::make(iterEq, setEq), shiftDown, incr));
  }

  // Merge iterator coordinate variables
  Stmt resolvedCoordinate = resolveCoordinate(mergers, coordinate, !resolvedCoordDeclared);

  // Locate positions
  Stmt loadLocatorPosVars = declLocatePosVars(locators);

  // Deduplication loops
  auto dupIters = filter(iterators, [](Iterator it){return !it.isUnique() &&
                                                           it.hasPosIter();});
  bool alwaysReduce = (mergers.size() == 1 && mergers[0].hasPosIter());
  Stmt deduplicationLoops = reduceDuplicateCoordinates(coordinate, dupIters,
                                                       alwaysReduce);

  // One case for each child lattice point lp
  Stmt caseStmts = lowerMergeCases(coordinate, coordinateVar, statement, pointLattice,
                                   reducedAccesses);

  // Increment iterator position variables
  Stmt incIteratorVarStmts = codeToIncIteratorVars(coordinate, coordinateVar, iterators, mergers);

  /// While loop over rangers
  return While::make(checkThatNoneAreExhausted(rangers),
                     Block::make(loadPosIterCoordinates,
                                 ir::Block::make(indexSetStmts),
                                 resolvedCoordinate,
                                 loadLocatorPosVars,
                                 deduplicationLoops,
                                 caseStmts,
                                 incIteratorVarStmts));
}

Stmt LowererImpl::resolveCoordinate(std::vector<Iterator> mergers, ir::Expr coordinate, bool emitVarDecl) {
  if (mergers.size() == 1) {
    Iterator merger = mergers[0];
    if (merger.hasPosIter()) {
      // Just one position iterator so it is the resolved coordinate
      ModeFunction posAccess = merger.posAccess(merger.getPosVar(),
                                                coordinates(merger));
      auto access = posAccess[0];
      auto windowVarDecl = Stmt();
      auto stride = Stmt();
      auto guard = Stmt();
      // If the iterator is windowed, we must recover the coordinate index
      // variable from the windowed space.
      if (merger.isWindowed()) {

        // If the iterator is strided, then we have to skip over coordinates
        // that don't match the stride. To do that, we insert a guard on the
        // access. We first extract the access into a temp to avoid emitting
        // a duplicate load on the _crd array.
        if (merger.isStrided()) {
          windowVarDecl = VarDecl::make(merger.getWindowVar(), access);
          access = merger.getWindowVar();
          // Since we're merging values from a compressed array (not iterating over it),
          // we need to advance the outer loop if the current coordinate is not
          // along the desired stride. So, we pass true to the incrementPosVar
          // argument of strideBoundsGuard.
          stride = this->strideBoundsGuard(merger, access, true /* incrementPosVar */);
        }

        access = this->projectWindowedPositionToCanonicalSpace(merger, access);
        guard = this->upperBoundGuardForWindowPosition(merger, coordinate);
      }
      Stmt resolution = emitVarDecl ? VarDecl::make(coordinate, access) : Assign::make(coordinate, access);
      return Block::make(posAccess.compute(),
                         windowVarDecl,
                         stride,
                         resolution,
                         guard);
    }
    else if (merger.hasCoordIter()) {
      taco_not_supported_yet;
      return Stmt();
    }
    else if (merger.isDimensionIterator()) {
      // Just one dimension iterator so resolved coordinate already exist and we
      // do nothing
      return Stmt();
    }
    else {
      taco_ierror << "Unexpected type of single iterator " << merger;
      return Stmt();
    }
  }
  else {
    // Multiple position iterators so the smallest is the resolved coordinate
    if (emitVarDecl) {
      return VarDecl::make(coordinate, Min::make(coordinates(mergers)));
    }
    else {
      return Assign::make(coordinate, Min::make(coordinates(mergers)));
    }
  }
}

Stmt LowererImpl::lowerMergeCases(ir::Expr coordinate, IndexVar coordinateVar, IndexStmt stmt,
                                  MergeLattice lattice,
                                  const std::set<Access>& reducedAccesses)
{
  vector<Stmt> result;

  vector<Iterator> appenders;
  vector<Iterator> inserters;
  tie(appenders, inserters) = splitAppenderAndInserters(lattice.results());

  // Just one iterator so no conditionals
  if (lattice.iterators().size() == 1) {
    Stmt body = lowerForallBody(coordinate, stmt, {}, inserters,
                                appenders, reducedAccesses);
    result.push_back(body);
  }
  else {
    vector<pair<Expr,Stmt>> cases;
    for (MergePoint point : lattice.points()) {

      // Construct case expression
      vector<Expr> coordComparisons;
      for (Iterator iterator : point.rangers()) {
        if (!(provGraph.isCoordVariable(iterator.getIndexVar()) && provGraph.isDerivedFrom(iterator.getIndexVar(), coordinateVar))) {
          coordComparisons.push_back(Eq::make(iterator.getCoordVar(), coordinate));
        }
      }

      // Construct case body
      IndexStmt zeroedStmt = zero(stmt, getExhaustedAccesses(point, lattice));
      Stmt body = lowerForallBody(coordinate, zeroedStmt, {},
                                  inserters, appenders, reducedAccesses);
      if (coordComparisons.empty()) {
        Stmt body = lowerForallBody(coordinate, stmt, {}, inserters,
                                    appenders, reducedAccesses);
        result.push_back(body);
        break;
      }
      cases.push_back({taco::ir::conjunction(coordComparisons), body});
    }
    result.push_back(Case::make(cases, lattice.exact()));
  }

  return Block::make(result);
}


Stmt LowererImpl::lowerForallBody(Expr coordinate, IndexStmt stmt,
                                  vector<Iterator> locators,
                                  vector<Iterator> inserters,
                                  vector<Iterator> appenders,
                                  const set<Access>& reducedAccesses) {
  Stmt initVals = resizeAndInitValues(appenders, reducedAccesses);

  // Inserter positions
  Stmt declInserterPosVars = declLocatePosVars(inserters);

  // Locate positions
  Stmt declLocatorPosVars = declLocatePosVars(locators);

  if (captureNextLocatePos) {
    capturedLocatePos = Block::make(declInserterPosVars, declLocatorPosVars);
    captureNextLocatePos = false;
  }

  // Code of loop body statement
  Stmt body = lower(stmt);

  // Code to append coordinates
  Stmt appendCoords = appendCoordinate(appenders, coordinate);

  // TODO: Emit code to insert coordinates

  return Block::make(initVals,
                     declInserterPosVars,
                     declLocatorPosVars,
                     body,
                     appendCoords);
}

Expr LowererImpl::getTemporarySize(Where where) {
  TensorVar temporary = where.getTemporary();
  Dimension temporarySize = temporary.getType().getShape().getDimension(0);
  Access temporaryAccess = getResultAccesses(where.getProducer()).first[0];
  std::vector<IndexVar> indexVars = temporaryAccess.getIndexVars();

  if(util::all(indexVars, [&](const IndexVar& var) { return provGraph.isUnderived(var);})) {
    // All index vars underived then use tensor properties to get tensor size
    taco_iassert(util::contains(dimensions, indexVars[0])) << "Missing " << indexVars[0];
    ir::Expr size = dimensions.at(indexVars[0]);
    for(size_t i = 1; i < indexVars.size(); ++i) {
      taco_iassert(util::contains(dimensions, indexVars[i])) << "Missing " << indexVars[i];
      size = ir::Mul::make(size, dimensions.at(indexVars[i]));
    }
    return size;
  }

  if (temporarySize.isFixed()) {
    return ir::Literal::make(temporarySize.getSize());
  }

  if (temporarySize.isIndexVarSized()) {
    IndexVar var = temporarySize.getIndexVarSize();
    vector<Expr> bounds = provGraph.deriveIterBounds(var, definedIndexVarsOrdered, underivedBounds,
                                                     indexVarToExprMap, iterators);
    return ir::Sub::make(bounds[1], bounds[0]);
  }

  taco_ierror; // TODO
  return Expr();
}

vector<Stmt> LowererImpl::codeToInitializeDenseAcceleratorArrays(Where where) {
  TensorVar temporary = where.getTemporary();

  // TODO: emit as uint64 and manually emit bit pack code
  const Datatype bitGuardType = taco::Bool;
  const std::string bitGuardName = temporary.getName() + "_already_set";
  const Expr bitGuardSize = getTemporarySize(where);
  const Expr alreadySetArr = ir::Var::make(bitGuardName,
                                           bitGuardType,
                                           true, false);

  // TODO: TACO should probably keep state on if it can use int32 or if it should switch to
  //       using int64 for indices. This assumption is made in other places of taco.
  const Datatype indexListType = taco::Int32;
  const std::string indexListName = temporary.getName() + "_index_list";
  const Expr indexListArr = ir::Var::make(indexListName,
                                          indexListType,
                                          true, false);

  // no decl for shared memory
  Stmt alreadySetDecl = Stmt();
  Stmt indexListDecl = Stmt();
  const Expr indexListSizeExpr = ir::Var::make(indexListName + "_size", taco::Int32, false, false);
  Stmt freeTemps = Block::make(Free::make(indexListArr), Free::make(alreadySetArr));
  if ((isa<Forall>(where.getProducer()) && inParallelLoopDepth == 0) || !should_use_CUDA_codegen()) {
    alreadySetDecl = VarDecl::make(alreadySetArr, ir::Literal::make(0));
    indexListDecl = VarDecl::make(indexListArr, ir::Literal::make(0));
  }

  tempToIndexList[temporary] = indexListArr;
  tempToIndexListSize[temporary] = indexListSizeExpr;
  tempToBitGuard[temporary] = alreadySetArr;

  Stmt allocateIndexList = Allocate::make(indexListArr, bitGuardSize);
  if(should_use_CUDA_codegen()) {
    Stmt allocateAlreadySet = Allocate::make(alreadySetArr, bitGuardSize);
    Expr p = Var::make("p" + temporary.getName(), Int());
    Stmt guardZeroInit = Store::make(alreadySetArr, p, ir::Literal::zero(bitGuardType));

    Stmt zeroInitLoop = For::make(p, 0, bitGuardSize, 1, guardZeroInit, LoopKind::Serial);
    Stmt inits = Block::make(alreadySetDecl, indexListDecl, allocateAlreadySet, allocateIndexList, zeroInitLoop);
    return {inits, freeTemps};
  } else {
    Expr sizeOfElt = Sizeof::make(bitGuardType);
    Expr callocAlreadySet = ir::Call::make("calloc", {bitGuardSize, sizeOfElt}, Int());
    Stmt allocateAlreadySet = VarDecl::make(alreadySetArr, callocAlreadySet);
    Stmt inits = Block::make(indexListDecl, allocateIndexList, allocateAlreadySet);
    return {inits, freeTemps};
  }

}

// Returns true if the following conditions are met:
// 1) The temporary is a dense vector
// 2) There is only one value on the right hand side of the consumer
//    -- We would need to handle sparse acceleration in the merge lattices for multiple operands on the RHS
// 3) There are no reduced accesses
// 4) The left hand side of the where consumer is sparse TODO: update this
// 5) CPU Code is being generated (TEMPORARY - This should be removed)
//    -- The sorting calls and calloc call in lower where are CPU specific. We could map calloc to a cudaMalloc
//       and use a library like CUB to emit the sort. CUB support is built into CUDA 11 but not prior versions
//       of CUDA so in that case, we'd probably need to include the CUB headers in the generated code.
std::pair<bool,bool> LowererImpl::canAccelerateDenseTemp(Where where) {
  // TODO: TEMPORARY -- Needs to be removed
  if(should_use_CUDA_codegen()) {
    return std::make_pair(false, false);
  }

  TensorVar temporary = where.getTemporary();
  // (1) Temporary is dense vector
  if(!isDense(temporary.getFormat()) || temporary.getOrder() != 1) {
    return std::make_pair(false, false);
  }

  vector<Access> inputAccesses, resultAccesses;
  set<Access> reducedAccesses;

  inputAccesses = getArgumentAccesses(where.getConsumer());
  // (2) Multiple operands in inputs (need lattice to reason about iteration)
  if(inputAccesses.size() > 1 || inputAccesses.empty()) {
    return std::make_pair(false, false);
  }

  std::tie(resultAccesses, reducedAccesses) = getResultAccesses(where.getConsumer());
  // (3) Contains reduced accesses
  if(!reducedAccesses.empty()) {
    return std::make_pair(false, false);
  }

  // no or multiple results?
  if(resultAccesses.size() > 1 || resultAccesses.empty()) {
    return std::make_pair(false, false);
  }

  // (4) Level of result is sparse
  // No check for size of tempVar since we enforced the temporary is a vector and if there is only one RHS value,
  // it must (should?) be the temporary
  std::vector<IndexVar> tempVar = inputAccesses[0].getIndexVars();

  // Get index vars in result.
  std::vector<IndexVar> resultVars = resultAccesses[0].getIndexVars();
  auto it = std::find_if(resultVars.begin(), resultVars.end(),
      [&](const auto& resultVar) {
          return resultVar == tempVar[0] ||
                 provGraph.isDerivedFrom(tempVar[0], resultVar);
  });

  if (it == resultVars.end()) {
    return std::make_pair(true, false);
  }

  int index = (int)(it - resultVars.begin());
  TensorVar resultTensor = resultAccesses[0].getTensorVar();
  int modeIndex = resultTensor.getFormat().getModeOrdering()[index];
  ModeFormat varFmt = resultTensor.getFormat().getModeFormats()[modeIndex];

  // Actual check for condition (4). If the current mode is full, no
  // optimizations necessary
  if(varFmt.isFull()) {
    return std::make_pair(false, false);
  }

  // Only need to sort the workspace if the result needs to be ordered
  return std::make_pair(true, varFmt.isOrdered());
}

vector<Stmt> LowererImpl::codeToInitializeTemporary(Where where) {
  TensorVar temporary = where.getTemporary();

  const bool accelerateDense = canAccelerateDenseTemp(where).first;

  Stmt freeTemporary = Stmt();
  Stmt initializeTemporary = Stmt();
  if (isScalar(temporary.getType())) {
    initializeTemporary = defineScalarVariable(temporary, true);
    Expr tempSet = ir::Var::make(temporary.getName() + "_set", Datatype::Bool);
    Stmt initTempSet = VarDecl::make(tempSet, false);
    initializeTemporary = Block::make(initializeTemporary, initTempSet);
    tempToBitGuard[temporary] = tempSet;
  } else {
    // TODO: Need to support keeping track of initialized elements for
    //       temporaries that don't have sparse accelerator
    taco_iassert(!util::contains(guardedTemps, temporary) || accelerateDense);

    // When emitting code to accelerate dense workspaces with sparse iteration, we need the following arrays
    // to construct the result indices
    if(accelerateDense) {
      vector<Stmt> initAndFree = codeToInitializeDenseAcceleratorArrays(where);
      initializeTemporary = initAndFree[0];
      freeTemporary = initAndFree[1];
    }

    Expr values;
    if (util::contains(needCompute, temporary) &&
        needComputeValues(where, temporary)) {
      values = ir::Var::make(temporary.getName(),
                             temporary.getType().getDataType(), true, false);
      taco_iassert(temporary.getType().getOrder() == 1)
          << " Temporary order was " << temporary.getType().getOrder();  // TODO
      Expr size = getTemporarySize(where);

      // no decl needed for shared memory
      Stmt decl = Stmt();
      if ((isa<Forall>(where.getProducer()) && inParallelLoopDepth == 0) || !should_use_CUDA_codegen()) {
        decl = VarDecl::make(values, ir::Literal::make(0));
      }
      Stmt allocate = Allocate::make(values, size);

      freeTemporary = Block::make(freeTemporary, Free::make(values));
      initializeTemporary = Block::make(decl, initializeTemporary, allocate);
    }

    /// Make a struct object that lowerAssignment and lowerAccess can read
    /// temporary value arrays from.
    TemporaryArrays arrays;
    arrays.values = values;
    this->temporaryArrays.insert({temporary, arrays});
  }
  return {initializeTemporary, freeTemporary};
}

Stmt LowererImpl::lowerWhere(Where where) {
  TensorVar temporary = where.getTemporary();
  bool accelerateDenseWorkSpace, sortAccelerator;
  std::tie(accelerateDenseWorkSpace, sortAccelerator) =
      canAccelerateDenseTemp(where);

  // Declare and initialize the where statement's temporary
  vector<Stmt> temporaryValuesInitFree = {Stmt(), Stmt()};
  bool temporaryHoisted = false;
  for (auto it = temporaryInitialization.begin(); it != temporaryInitialization.end(); ++it) {
    if (it->second == where && it->first.getParallelUnit() == ParallelUnit::NotParallel && !isScalar(temporary.getType())) {
      temporaryHoisted = true;
    }
  }

  if (!temporaryHoisted) {
    temporaryValuesInitFree = codeToInitializeTemporary(where);
  }

  Stmt initializeTemporary = temporaryValuesInitFree[0];
  Stmt freeTemporary = temporaryValuesInitFree[1];

  match(where.getConsumer(),
        std::function<void(const AssignmentNode*)>([&](const AssignmentNode* op) {
            if (op->lhs.getTensorVar().getOrder() > 0) {
              whereTempsToResult[where.getTemporary()] = (const AccessNode *) op->lhs.ptr;
            }
        })
  );

  Stmt consumer = lower(where.getConsumer());
  if (accelerateDenseWorkSpace && sortAccelerator) {
    // We need to sort the indices array
    Expr listOfIndices = tempToIndexList.at(temporary);
    Expr listOfIndicesSize = tempToIndexListSize.at(temporary);
    Expr sizeOfElt = ir::Sizeof::make(listOfIndices.type());
    Stmt sortCall = ir::Sort::make({listOfIndices, listOfIndicesSize, sizeOfElt});
    consumer = Block::make(sortCall, consumer);
  }

  // Now that temporary allocations are hoisted, we always need to emit an initialization loop before entering the
  // producer but only if there is no dense acceleration
  if (util::contains(needCompute, temporary) && !isScalar(temporary.getType()) && !accelerateDenseWorkSpace) {
    // TODO: We only actually need to do this if:
    //      1) We use the temporary multiple times
    //      2) The PRODUCER RHS is sparse(not full). (Guarantees that old values are overwritten before consuming)

    Expr p = Var::make("p" + temporary.getName(), Int());
    Expr values = ir::Var::make(temporary.getName(),
                                temporary.getType().getDataType(),
                                true, false);
    Expr size = getTemporarySize(where);
    Stmt zeroInit = Store::make(values, p, ir::Literal::zero(temporary.getType().getDataType()));
    Stmt loopInit = For::make(p, 0, size, 1, zeroInit, LoopKind::Serial);
    initializeTemporary = Block::make(initializeTemporary, loopInit);
  }

  whereConsumers.push_back(consumer);
  whereTemps.push_back(where.getTemporary());
  captureNextLocatePos = true;

  // don't apply atomics to producer TODO: mark specific assignments as atomic
  bool restoreAtomicDepth = false;
  if (markAssignsAtomicDepth > 0) {
    markAssignsAtomicDepth--;
    restoreAtomicDepth = true;
  }

  Stmt producer = lower(where.getProducer());
  if (accelerateDenseWorkSpace) {
    const Expr indexListSizeExpr = tempToIndexListSize.at(temporary);
    const Stmt indexListSizeDecl = VarDecl::make(indexListSizeExpr, ir::Literal::make(0));
    initializeTemporary = Block::make(indexListSizeDecl, initializeTemporary);
  }

  if (restoreAtomicDepth) {
    markAssignsAtomicDepth++;
  }

  whereConsumers.pop_back();
  whereTemps.pop_back();
  whereTempsToResult.erase(where.getTemporary());
  return Block::make(initializeTemporary, producer, markAssignsAtomicDepth > 0 ? capturedLocatePos : ir::Stmt(), consumer,  freeTemporary);
}


Stmt LowererImpl::lowerSequence(Sequence sequence) {
  Stmt definition = lower(sequence.getDefinition());
  Stmt mutation = lower(sequence.getMutation());
  return Block::make(definition, mutation);
}


Stmt LowererImpl::lowerAssemble(Assemble assemble) {
  Stmt queries, freeQueryResults;
  if (generateAssembleCode() && assemble.getQueries().defined()) {
    std::vector<Stmt> allocStmts, freeStmts;
    const auto queryAccesses = getResultAccesses(assemble.getQueries()).first;
    for (const auto& queryAccess : queryAccesses) {
      const auto queryResult = queryAccess.getTensorVar();
      Expr values = ir::Var::make(queryResult.getName(),
                                  queryResult.getType().getDataType(),
                                  true, false);

      TemporaryArrays arrays;
      arrays.values = values;
      this->temporaryArrays.insert({queryResult, arrays});

      // Compute size of query result
      const auto indexVars = queryAccess.getIndexVars();
      taco_iassert(util::all(indexVars,
          [&](const auto& var) { return provGraph.isUnderived(var); }));
      Expr size = 1;
      for (const auto& indexVar : indexVars) {
        size = ir::Mul::make(size, getDimension(indexVar));
      }

      multimap<IndexVar, Iterator> readIterators;
      for (auto& read : getArgumentAccesses(assemble.getQueries())) {
        for (auto& readIterator : getIterators(read)) {
          for (auto& underivedAncestor :
              provGraph.getUnderivedAncestors(readIterator.getIndexVar())) {
            readIterators.insert({underivedAncestor, readIterator});
          }
        }
      }
      const auto writeIterators = getIterators(queryAccess);
      const bool zeroInit = hasSparseInserts(writeIterators, readIterators);
      if (zeroInit) {
        Expr sizeOfElt = Sizeof::make(queryResult.getType().getDataType());
        Expr callocValues = ir::Call::make("calloc", {size, sizeOfElt},
                                           queryResult.getType().getDataType());
        Stmt allocResult = VarDecl::make(values, callocValues);
        allocStmts.push_back(allocResult);
      }
      else {
        Stmt declResult = VarDecl::make(values, 0);
        allocStmts.push_back(declResult);

        Stmt allocResult = Allocate::make(values, size);
        allocStmts.push_back(allocResult);
      }

      Stmt freeResult = Free::make(values);
      freeStmts.push_back(freeResult);
    }
    Stmt allocResults = Block::make(allocStmts);
    freeQueryResults = Block::make(freeStmts);

    queries = lower(assemble.getQueries());
    queries = Block::blanks(allocResults, queries);
  }

  const auto& queryResults = assemble.getAttrQueryResults();
  const auto resultAccesses = getResultAccesses(assemble.getCompute()).first;

  std::vector<Stmt> initAssembleStmts;
  for (const auto& resultAccess : resultAccesses) {
    Expr prevSize = 1;
    std::vector<Expr> coords;
    const auto resultIterators = getIterators(resultAccess);
    const auto resultTensor = resultAccess.getTensorVar();
    const auto resultTensorVar = getTensorVar(resultTensor);
    const auto resultModeOrdering = resultTensor.getFormat().getModeOrdering();
    for (const auto& resultIterator : resultIterators) {
      if (generateAssembleCode()) {
        const size_t resultLevel = resultIterator.getMode().getLevel() - 1;
        const auto queryResultVars = queryResults.at(resultTensor)[resultLevel];
        std::vector<AttrQueryResult> queryResults;
        for (const auto& queryResultVar : queryResultVars) {
          queryResults.emplace_back(getTensorVar(queryResultVar),
                                    getValuesArray(queryResultVar));
        }

        if (resultIterator.hasSeqInsertEdge()) {
          Stmt initEdges = resultIterator.getSeqInitEdges(prevSize,
                                                          queryResults);
          initAssembleStmts.push_back(initEdges);

          Stmt insertEdgeLoop = resultIterator.getSeqInsertEdge(
              resultIterator.getParent().getPosVar(), coords, queryResults);
          auto locateCoords = coords;
          for (auto iter = resultIterator.getParent(); !iter.isRoot();
               iter = iter.getParent()) {
            if (iter.hasLocate()) {
              Expr dim = GetProperty::make(resultTensorVar,
                  TensorProperty::Dimension,
                  resultModeOrdering[iter.getMode().getLevel() - 1]);
              Expr pos = iter.getPosVar();
              Stmt initPos = VarDecl::make(pos, iter.locate(locateCoords)[0]);
              insertEdgeLoop = For::make(coords.back(), 0, dim, 1,
                                         Block::make(initPos, insertEdgeLoop));
            } else {
              taco_not_supported_yet;
            }
            locateCoords.pop_back();
          }
          initAssembleStmts.push_back(insertEdgeLoop);
        }

        Stmt initCoords = resultIterator.getInitCoords(prevSize, queryResults);
        initAssembleStmts.push_back(initCoords);
      }

      Stmt initYieldPos = resultIterator.getInitYieldPos(prevSize);
      initAssembleStmts.push_back(initYieldPos);

      prevSize = resultIterator.getAssembledSize(prevSize);
      coords.push_back(getCoordinateVar(resultIterator));
    }

    if (generateAssembleCode()) {
      // TODO: call calloc if not compact or not unpadded
      Expr valuesArr = getValuesArray(resultTensor);
      Stmt initValues = Allocate::make(valuesArr, prevSize);
      initAssembleStmts.push_back(initValues);
    }
  }
  Stmt initAssemble = Block::make(initAssembleStmts);

  guardedTemps = util::toSet(getTemporaries(assemble.getCompute()));
  Stmt compute = lower(assemble.getCompute());

  std::vector<Stmt> finalizeAssembleStmts;
  for (const auto& resultAccess : resultAccesses) {
    Expr prevSize = 1;
    const auto resultIterators = getIterators(resultAccess);
    for (const auto& resultIterator : resultIterators) {
      Stmt finalizeYieldPos = resultIterator.getFinalizeYieldPos(prevSize);
      finalizeAssembleStmts.push_back(finalizeYieldPos);

      prevSize = resultIterator.getAssembledSize(prevSize);
    }
  }
  Stmt finalizeAssemble = Block::make(finalizeAssembleStmts);

  return Block::blanks(queries,
                       initAssemble,
                       compute,
                       finalizeAssemble,
                       freeQueryResults);
}


Stmt LowererImpl::lowerMulti(Multi multi) {
  Stmt stmt1 = lower(multi.getStmt1());
  Stmt stmt2 = lower(multi.getStmt2());
  return Block::make(stmt1, stmt2);
}

Stmt LowererImpl::lowerSuchThat(SuchThat suchThat) {
  Stmt stmt = lower(suchThat.getStmt());
  return Block::make(stmt);
}


Expr LowererImpl::lowerAccess(Access access) {
  if (access.isAccessingStructure()) {
    return true;
  }

  TensorVar var = access.getTensorVar();

  if (isScalar(var.getType())) {
    return getTensorVar(var);
  }

  if (getIterators(access).back().isUnique()) {
<<<<<<< HEAD
    if (var.getType().getDataType() == Datatype::Bool &&
        getIterators(access).back().isZeroless())  {
=======
    if (var.getType().getDataType() == Bool && getIterators(access).back().isZeroless())  {
>>>>>>> f1112510
      return true;
    } else {
      const auto vals = getValuesArray(var);
      return vals.defined() ? Load::make(vals, generateValueLocExpr(access)) : true;
    }
  } else {
    return getReducedValueVar(access);
  }
}


Expr LowererImpl::lowerLiteral(Literal literal) {
  switch (literal.getDataType().getKind()) {
    case Datatype::Bool:
      return ir::Literal::make(literal.getVal<bool>());
    case Datatype::UInt8:
      return ir::Literal::make((unsigned long long)literal.getVal<uint8_t>());
    case Datatype::UInt16:
      return ir::Literal::make((unsigned long long)literal.getVal<uint16_t>());
    case Datatype::UInt32:
      return ir::Literal::make((unsigned long long)literal.getVal<uint32_t>());
    case Datatype::UInt64:
      return ir::Literal::make((unsigned long long)literal.getVal<uint64_t>());
    case Datatype::UInt128:
      taco_not_supported_yet;
      break;
    case Datatype::Int8:
      return ir::Literal::make((int)literal.getVal<int8_t>());
    case Datatype::Int16:
      return ir::Literal::make((int)literal.getVal<int16_t>());
    case Datatype::Int32:
      return ir::Literal::make((int)literal.getVal<int32_t>());
    case Datatype::Int64:
      return ir::Literal::make((long long)literal.getVal<int64_t>());
    case Datatype::Int128:
      taco_not_supported_yet;
      break;
    case Datatype::Float32:
      return ir::Literal::make(literal.getVal<float>());
    case Datatype::Float64:
      return ir::Literal::make(literal.getVal<double>());
    case Datatype::Complex64:
      return ir::Literal::make(literal.getVal<std::complex<float>>());
    case Datatype::Complex128:
      return ir::Literal::make(literal.getVal<std::complex<double>>());
    case Datatype::Undefined:
      taco_unreachable;
      break;
  }
  return ir::Expr();
}


Expr LowererImpl::lowerNeg(Neg neg) {
  return ir::Neg::make(lower(neg.getA()));
}


Expr LowererImpl::lowerAdd(Add add) {
  Expr a = lower(add.getA());
  Expr b = lower(add.getB());
  return (add.getDataType().getKind() == Datatype::Bool)
         ? ir::Or::make(a, b) : ir::Add::make(a, b);
}


Expr LowererImpl::lowerSub(Sub sub) {
  return ir::Sub::make(lower(sub.getA()), lower(sub.getB()));
}


Expr LowererImpl::lowerMul(Mul mul) {
  Expr a = lower(mul.getA());
  Expr b = lower(mul.getB());
  return (mul.getDataType().getKind() == Datatype::Bool)
         ? ir::And::make(a, b) : ir::Mul::make(a, b);
}


Expr LowererImpl::lowerDiv(Div div) {
  return ir::Div::make(lower(div.getA()), lower(div.getB()));
}


Expr LowererImpl::lowerSqrt(Sqrt sqrt) {
  return ir::Sqrt::make(lower(sqrt.getA()));
}


Expr LowererImpl::lowerCast(Cast cast) {
  return ir::Cast::make(lower(cast.getA()), cast.getDataType());
}


Expr LowererImpl::lowerCallIntrinsic(CallIntrinsic call) {
  std::vector<Expr> args;
  for (auto& arg : call.getArgs()) {
    args.push_back(lower(arg));
  }
  return call.getFunc().lower(args);
}


Stmt LowererImpl::lower(IndexStmt stmt) {
  return visitor->lower(stmt);
}


Expr LowererImpl::lower(IndexExpr expr) {
  return visitor->lower(expr);
}


bool LowererImpl::generateAssembleCode() const {
  return this->assemble;
}


bool LowererImpl::generateComputeCode() const {
  return this->compute;
}


Expr LowererImpl::getTensorVar(TensorVar tensorVar) const {
  taco_iassert(util::contains(this->tensorVars, tensorVar)) << tensorVar;
  return this->tensorVars.at(tensorVar);
}


Expr LowererImpl::getCapacityVar(Expr tensor) const {
  taco_iassert(util::contains(this->capacityVars, tensor)) << tensor;
  return this->capacityVars.at(tensor);
}


ir::Expr LowererImpl::getValuesArray(TensorVar var) const
{
  return (util::contains(temporaryArrays, var))
         ? temporaryArrays.at(var).values
         : GetProperty::make(getTensorVar(var), TensorProperty::Values);
}


Expr LowererImpl::getDimension(IndexVar indexVar) const {
  taco_iassert(util::contains(this->dimensions, indexVar)) << indexVar;
  return this->dimensions.at(indexVar);
}


std::vector<Iterator> LowererImpl::getIterators(Access access) const {
  vector<Iterator> result;
  TensorVar tensor = access.getTensorVar();
  for (int i = 0; i < tensor.getOrder(); i++) {
    int mode = tensor.getFormat().getModeOrdering()[i];
    result.push_back(iterators.levelIterator(ModeAccess(access, mode+1)));
  }
  return result;
}


set<Access> LowererImpl::getExhaustedAccesses(MergePoint point,
                                              MergeLattice lattice) const
{
  set<Access> exhaustedAccesses;
  for (auto& iterator : lattice.exhausted(point)) {
    exhaustedAccesses.insert(iterators.modeAccess(iterator).getAccess());
  }
  return exhaustedAccesses;
}


Expr LowererImpl::getReducedValueVar(Access access) const {
  return this->reducedValueVars.at(access);
}


Expr LowererImpl::getCoordinateVar(IndexVar indexVar) const {
  return this->iterators.modeIterator(indexVar).getCoordVar();
}


Expr LowererImpl::getCoordinateVar(Iterator iterator) const {
  if (iterator.isDimensionIterator()) {
    return iterator.getCoordVar();
  }
  return this->getCoordinateVar(iterator.getIndexVar());
}


vector<Expr> LowererImpl::coordinates(Iterator iterator) const {
  taco_iassert(iterator.defined());

  vector<Expr> coords;
  do {
    coords.push_back(getCoordinateVar(iterator));
    iterator = iterator.getParent();
  } while (!iterator.isRoot());
  auto reverse = util::reverse(coords);
  return vector<Expr>(reverse.begin(), reverse.end());
}

vector<Expr> LowererImpl::coordinates(vector<Iterator> iterators)
{
  taco_iassert(all(iterators, [](Iterator iter){ return iter.defined(); }));
  vector<Expr> result;
  for (auto& iterator : iterators) {
    result.push_back(iterator.getCoordVar());
  }
  return result;
}


Stmt LowererImpl::initResultArrays(vector<Access> writes,
                                   vector<Access> reads,
                                   set<Access> reducedAccesses) {
  multimap<IndexVar, Iterator> readIterators;
  for (auto& read : reads) {
    for (auto& readIterator : getIterators(read)) {
      for (auto& underivedAncestor : provGraph.getUnderivedAncestors(readIterator.getIndexVar())) {
        readIterators.insert({underivedAncestor, readIterator});
      }
    }
  }

  std::vector<Stmt> result;
  for (auto& write : writes) {
    if (write.getTensorVar().getOrder() == 0 ||
        isAssembledByUngroupedInsertion(write.getTensorVar())) {
      continue;
    }

    std::vector<Stmt> initArrays;

    const auto iterators = getIterators(write);
    taco_iassert(!iterators.empty());

    Expr tensor = getTensorVar(write.getTensorVar());
    Expr valuesArr = GetProperty::make(tensor, TensorProperty::Values);
    bool clearValuesAllocation = false;

    Expr parentSize = 1;
    if (generateAssembleCode()) {
      for (const auto& iterator : iterators) {
        Expr size;
        Stmt init;
        // Initialize data structures for storing levels
        if (iterator.hasAppend()) {
          size = 0;
          init = iterator.getAppendInitLevel(parentSize, size);
        } else if (iterator.hasInsert()) {
          size = simplify(ir::Mul::make(parentSize, iterator.getWidth()));
          init = iterator.getInsertInitLevel(parentSize, size);
        } else {
          taco_ierror << "Write iterator supports neither append nor insert";
        }
        initArrays.push_back(init);

        // Declare position variable of append modes that are not above a
        // branchless mode (if mode below is branchless, then can share same
        // position variable)
        if (iterator.hasAppend() && (iterator.isLeaf() ||
            !iterator.getChild().isBranchless())) {
          initArrays.push_back(VarDecl::make(iterator.getPosVar(), 0));
        }

        parentSize = size;
        // Writes into a windowed iterator require the allocation to be cleared.
        clearValuesAllocation |= (iterator.isWindowed() || iterator.hasIndexSet());
      }

      // Pre-allocate memory for the value array if computing while assembling
      if (generateComputeCode()) {
        taco_iassert(!iterators.empty());

        Expr capacityVar = getCapacityVar(tensor);
        Expr allocSize = isValue(parentSize, 0)
                         ? DEFAULT_ALLOC_SIZE : parentSize;
        initArrays.push_back(VarDecl::make(capacityVar, allocSize));
        initArrays.push_back(Allocate::make(valuesArr, capacityVar, false /* is_realloc */, Expr() /* old_elements */,
                                            clearValuesAllocation));
      }

      taco_iassert(!initArrays.empty());
      result.push_back(Block::make(initArrays));
    }
    else if (generateComputeCode()) {
      Iterator lastAppendIterator;
      // Compute size of values array
      for (auto& iterator : iterators) {
        if (iterator.hasAppend()) {
          lastAppendIterator = iterator;
          parentSize = iterator.getSize(parentSize);
        } else if (iterator.hasInsert()) {
          parentSize = ir::Mul::make(parentSize, iterator.getWidth());
        } else {
          taco_ierror << "Write iterator supports neither append nor insert";
        }
        parentSize = simplify(parentSize);
      }

      // Declare position variable for the last append level
      if (lastAppendIterator.defined()) {
        result.push_back(VarDecl::make(lastAppendIterator.getPosVar(), 0));
      }
    }

    if (generateComputeCode() && iterators.back().hasInsert() &&
        !isValue(parentSize, 0) &&
        (hasSparseInserts(iterators, readIterators) ||
         util::contains(reducedAccesses, write))) {
      // Zero-initialize values array if size statically known and might not
      // assign to every element in values array during compute
      // TODO: Right now for scheduled code we check if any iterator is not full and then emit
      // a zero-initialization loop. We only actually need a zero-initialization loop if the combined
      // iteration of all the iterators is not full. We can check this by seeing if we can recover a
      // full iterator from our set of iterators.
      Expr size = generateAssembleCode() ? getCapacityVar(tensor) : parentSize;
      result.push_back(zeroInitValues(tensor, 0, size));
    }
  }
  return result.empty() ? Stmt() : Block::blanks(result);
}


ir::Stmt LowererImpl::finalizeResultArrays(std::vector<Access> writes) {
  if (!generateAssembleCode()) {
    return Stmt();
  }

  bool clearValuesAllocation = false;
  std::vector<Stmt> result;
  for (auto& write : writes) {
    if (write.getTensorVar().getOrder() == 0 ||
        isAssembledByUngroupedInsertion(write.getTensorVar())) {
      continue;
    }

    const auto iterators = getIterators(write);
    taco_iassert(!iterators.empty());

    Expr parentSize = 1;
    for (const auto& iterator : iterators) {
      Expr size;
      Stmt finalize;
      // Post-process data structures for storing levels
      if (iterator.hasAppend()) {
        size = iterator.getPosVar();
        finalize = iterator.getAppendFinalizeLevel(parentSize, size);
      } else if (iterator.hasInsert()) {
        size = simplify(ir::Mul::make(parentSize, iterator.getWidth()));
        finalize = iterator.getInsertFinalizeLevel(parentSize, size);
      } else {
        taco_ierror << "Write iterator supports neither append nor insert";
      }
      result.push_back(finalize);
      parentSize = size;
      // Writes into a windowed iterator require the allocation to be cleared.
      clearValuesAllocation |= (iterator.isWindowed() || iterator.hasIndexSet());
    }

    if (!generateComputeCode()) {
      // Allocate memory for values array after assembly if not also computing
      Expr tensor = getTensorVar(write.getTensorVar());
      Expr valuesArr = GetProperty::make(tensor, TensorProperty::Values);
      result.push_back(Allocate::make(valuesArr, parentSize, false /* is_realloc */, Expr() /* old_elements */,
                                      clearValuesAllocation));
    }
  }
  return result.empty() ? Stmt() : Block::blanks(result);
}

Stmt LowererImpl::defineScalarVariable(TensorVar var, bool zero) {
  Datatype type = var.getType().getDataType();
  Expr varValueIR = Var::make(var.getName() + "_val", type, false, false);
  Expr init = (zero) ? ir::Literal::zero(type)
                     : Load::make(GetProperty::make(tensorVars.at(var),
                                                    TensorProperty::Values));
  tensorVars.find(var)->second = varValueIR;
  return VarDecl::make(varValueIR, init);
}

static
vector<Iterator> getIteratorsFrom(IndexVar var,
                                  const vector<Iterator>& iterators) {
  vector<Iterator> result;
  bool found = false;
  for (Iterator iterator : iterators) {
    if (var == iterator.getIndexVar()) found = true;
    if (found) {
      result.push_back(iterator);
    }
  }
  return result;
}


Stmt LowererImpl::initResultArrays(IndexVar var, vector<Access> writes,
                                   vector<Access> reads,
                                   set<Access> reducedAccesses) {
  if (!generateAssembleCode()) {
    return Stmt();
  }

  multimap<IndexVar, Iterator> readIterators;
  for (auto& read : reads) {
    for (auto& readIterator : getIteratorsFrom(var, getIterators(read))) {
      for (auto& underivedAncestor : provGraph.getUnderivedAncestors(readIterator.getIndexVar())) {
        readIterators.insert({underivedAncestor, readIterator});
      }
    }
  }

  vector<Stmt> result;
  for (auto& write : writes) {
    Expr tensor = getTensorVar(write.getTensorVar());
    Expr values = GetProperty::make(tensor, TensorProperty::Values);

    vector<Iterator> iterators = getIteratorsFrom(var, getIterators(write));

    if (iterators.empty()) {
      continue;
    }

    Iterator resultIterator = iterators.front();

    // Initialize begin var
    if (resultIterator.hasAppend() && !resultIterator.isBranchless()) {
      Expr begin = resultIterator.getBeginVar();
      result.push_back(VarDecl::make(begin, resultIterator.getPosVar()));
    }

    const bool isTopLevel = (iterators.size() == write.getIndexVars().size());
    if (resultIterator.getParent().hasAppend() || isTopLevel) {
      Expr resultParentPos = resultIterator.getParent().getPosVar();
      Expr resultParentPosNext = simplify(ir::Add::make(resultParentPos, 1));
      Expr initBegin = resultParentPos;
      Expr initEnd = resultParentPosNext;
      Expr stride = 1;

      Iterator initIterator;
      for (Iterator iterator : iterators) {
        if (!iterator.hasInsert()) {
          initIterator = iterator;
          break;
        }

        stride = simplify(ir::Mul::make(stride, iterator.getWidth()));
        initBegin = simplify(ir::Mul::make(resultParentPos, stride));
        initEnd = simplify(ir::Mul::make(resultParentPosNext, stride));

        // Initialize data structures for storing insert mode
        result.push_back(iterator.getInsertInitCoords(initBegin, initEnd));
      }

      if (initIterator.defined()) {
        // Initialize data structures for storing edges of next append mode
        taco_iassert(initIterator.hasAppend());
        result.push_back(initIterator.getAppendInitEdges(initBegin, initEnd));
      } else if (generateComputeCode() && !isTopLevel) {
        if (isa<ir::Mul>(stride)) {
          Expr strideVar = Var::make(util::toString(tensor) + "_stride", Int());
          result.push_back(VarDecl::make(strideVar, stride));
          stride = strideVar;
        }

        // Resize values array if not large enough
        Expr capacityVar = getCapacityVar(tensor);
        Expr size = simplify(ir::Mul::make(resultParentPosNext, stride));
        result.push_back(atLeastDoubleSizeIfFull(values, capacityVar, size));

        if (hasSparseInserts(iterators, readIterators) ||
            util::contains(reducedAccesses, write)) {
          // Zero-initialize values array if might not assign to every element
          // in values array during compute
          result.push_back(zeroInitValues(tensor, resultParentPos, stride));
        }
      }
    }
  }
  return result.empty() ? Stmt() : Block::make(result);
}


Stmt LowererImpl::resizeAndInitValues(const std::vector<Iterator>& appenders,
                                      const std::set<Access>& reducedAccesses) {
  if (!generateComputeCode()) {
    return Stmt();
  }

  std::function<Expr(Access)> getTensor = [&](Access access) {
    return getTensorVar(access.getTensorVar());
  };
  const auto reducedTensors = util::map(reducedAccesses, getTensor);

  std::vector<Stmt> result;

  for (auto& appender : appenders) {
    if (!appender.isLeaf()) {
      continue;
    }

    Expr tensor = appender.getTensor();
    Expr values = GetProperty::make(tensor, TensorProperty::Values);
    Expr capacity = getCapacityVar(appender.getTensor());
    Expr pos = appender.getIteratorVar();

    if (generateAssembleCode()) {
      result.push_back(doubleSizeIfFull(values, capacity, pos));
    }

    if (util::contains(reducedTensors, tensor)) {
      Expr zero = ir::Literal::zero(tensor.type());
      result.push_back(Store::make(values, pos, zero));
    }
  }

  return result.empty() ? Stmt() : Block::make(result);
}


Stmt LowererImpl::zeroInitValues(Expr tensor, Expr begin, Expr size) {
  Expr lower = simplify(ir::Mul::make(begin, size));
  Expr upper = simplify(ir::Mul::make(ir::Add::make(begin, 1), size));
  Expr p = Var::make("p" + util::toString(tensor), Int());
  Expr values = GetProperty::make(tensor, TensorProperty::Values);
  Stmt zeroInit = Store::make(values, p, ir::Literal::zero(tensor.type()));
  LoopKind parallel = (isa<ir::Literal>(size) &&
                       to<ir::Literal>(size)->getIntValue() < (1 << 10))
                      ? LoopKind::Serial : LoopKind::Static_Chunked;
  if (should_use_CUDA_codegen() && util::contains(parallelUnitSizes, ParallelUnit::GPUBlock)) {
    return ir::VarDecl::make(ir::Var::make("status", Int()),
                                    ir::Call::make("cudaMemset", {values, ir::Literal::make(0, Int()), ir::Mul::make(ir::Sub::make(upper, lower), ir::Literal::make(values.type().getNumBytes()))}, Int()));
  }
  return For::make(p, lower, upper, 1, zeroInit, parallel);
}

Stmt LowererImpl::declLocatePosVars(vector<Iterator> locators) {
  vector<Stmt> result;
  for (Iterator& locator : locators) {
    accessibleIterators.insert(locator);

    bool doLocate = true;
    for (Iterator ancestorIterator = locator.getParent();
         !ancestorIterator.isRoot() && ancestorIterator.hasLocate();
         ancestorIterator = ancestorIterator.getParent()) {
      if (!accessibleIterators.contains(ancestorIterator)) {
        doLocate = false;
      }
    }

    if (doLocate) {
      Iterator locateIterator = locator;
      if (locateIterator.hasPosIter()) {
        taco_iassert(!provGraph.isUnderived(locateIterator.getIndexVar()));
        continue; // these will be recovered with separate procedure
      }
      do {
        auto coords = coordinates(locateIterator);
        // If this dimension iterator operates over a window, then it needs
        // to be projected up to the window's iteration space.
        if (locateIterator.isWindowed()) {
          auto expr = coords[coords.size() - 1];
          coords[coords.size() - 1] = this->projectCanonicalSpaceToWindowedPosition(locateIterator, expr);
        } else if (locateIterator.hasIndexSet()) {
          // If this dimension iterator operates over an index set, follow the
          // indirection by using the locator access the index set's crd array.
          // The resulting value is where we should locate into the actual tensor.
          auto expr = coords[coords.size() - 1];
          auto indexSetIterator = locateIterator.getIndexSetIterator();
          auto coordArray = indexSetIterator.posAccess(expr, coordinates(indexSetIterator)).getResults()[0];
          coords[coords.size() - 1] = coordArray;
        }
        ModeFunction locate = locateIterator.locate(coords);
        taco_iassert(isValue(locate.getResults()[1], true));
        Stmt declarePosVar = VarDecl::make(locateIterator.getPosVar(),
                                           locate.getResults()[0]);
        result.push_back(declarePosVar);

        if (locateIterator.isLeaf()) {
          break;
        }
        locateIterator = locateIterator.getChild();
      } while (accessibleIterators.contains(locateIterator));
    }
  }
  return result.empty() ? Stmt() : Block::make(result);
}


Stmt LowererImpl::reduceDuplicateCoordinates(Expr coordinate,
                                             vector<Iterator> iterators,
                                             bool alwaysReduce) {
  vector<Stmt> result;
  for (Iterator& iterator : iterators) {
    taco_iassert(!iterator.isUnique() && iterator.hasPosIter());

    Access access = this->iterators.modeAccess(iterator).getAccess();
    Expr iterVar = iterator.getIteratorVar();
    Expr segendVar = iterator.getSegendVar();
    Expr reducedVal = iterator.isLeaf() ? getReducedValueVar(access) : Expr();
    Expr tensorVar = getTensorVar(access.getTensorVar());
    Expr tensorVals = GetProperty::make(tensorVar, TensorProperty::Values);

    // Initialize variable storing reduced component value.
    if (reducedVal.defined()) {
      Expr reducedValInit = alwaysReduce
                          ? Load::make(tensorVals, iterVar)
                          : ir::Literal::zero(reducedVal.type());
      result.push_back(VarDecl::make(reducedVal, reducedValInit));
    }

    if (iterator.isLeaf()) {
      // If iterator is over bottommost coordinate hierarchy level and will
      // always advance (i.e., not merging with another iterator), then we don't
      // need a separate segend variable.
      segendVar = iterVar;
      if (alwaysReduce) {
        result.push_back(compoundAssign(segendVar, 1));
      }
    } else {
      Expr segendInit = alwaysReduce ? ir::Add::make(iterVar, 1) : iterVar;
      result.push_back(VarDecl::make(segendVar, segendInit));
    }

    vector<Stmt> dedupStmts;
    if (reducedVal.defined()) {
      Expr partialVal = Load::make(tensorVals, segendVar);
      dedupStmts.push_back(compoundAssign(reducedVal, partialVal));
    }
    dedupStmts.push_back(compoundAssign(segendVar, 1));
    Stmt dedupBody = Block::make(dedupStmts);

    ModeFunction posAccess = iterator.posAccess(segendVar,
                                                coordinates(iterator));
    // TODO: Support access functions that perform additional computations
    //       and/or might access invalid positions.
    taco_iassert(!posAccess.compute().defined());
    taco_iassert(to<ir::Literal>(posAccess.getResults()[1])->getBoolValue());
    Expr nextCoord = posAccess.getResults()[0];
    Expr withinBounds = Lt::make(segendVar, iterator.getEndVar());
    Expr isDuplicate = Eq::make(posAccess.getResults()[0], coordinate);
    result.push_back(While::make(And::make(withinBounds, isDuplicate),
                                 Block::make(dedupStmts)));
  }
  return result.empty() ? Stmt() : Block::make(result);
}

Stmt LowererImpl::codeToInitializeIteratorVar(Iterator iterator, vector<Iterator> iterators, vector<Iterator> rangers, vector<Iterator> mergers, Expr coordinate, IndexVar coordinateVar) {
  vector<Stmt> result;
  taco_iassert(iterator.hasPosIter() || iterator.hasCoordIter() ||
               iterator.isDimensionIterator());

  Expr iterVar = iterator.getIteratorVar();
  Expr endVar = iterator.getEndVar();
  if (iterator.hasPosIter()) {
    Expr parentPos = iterator.getParent().getPosVar();
    if (iterator.getParent().isRoot() || iterator.getParent().isUnique()) {
      // E.g. a compressed mode without duplicates
      ModeFunction bounds = iterator.posBounds(parentPos);
      result.push_back(bounds.compute());
      // if has a coordinate ranger then need to binary search
      if (any(rangers,
              [](Iterator it){ return it.isDimensionIterator(); })) {

        Expr binarySearchTarget = provGraph.deriveCoordBounds(definedIndexVarsOrdered, underivedBounds, indexVarToExprMap, this->iterators)[coordinateVar][0];
        if (binarySearchTarget != underivedBounds[coordinateVar][0]) {
          // If we have a window, then we need to project up the binary search target
          // into the window rather than the beginning of the level.
          if (iterator.isWindowed()) {
            binarySearchTarget = this->projectCanonicalSpaceToWindowedPosition(iterator, binarySearchTarget);
          }
          result.push_back(VarDecl::make(iterator.getBeginVar(), binarySearchTarget));

          vector<Expr> binarySearchArgs = {
                  iterator.getMode().getModePack().getArray(1), // array
                  bounds[0], // arrayStart
                  bounds[1], // arrayEnd
                  iterator.getBeginVar() // target
          };
          result.push_back(
                  VarDecl::make(iterVar, Call::make("taco_binarySearchAfter", binarySearchArgs, iterVar.type())));
        }
        else {
          result.push_back(VarDecl::make(iterVar, bounds[0]));
        }
      }
      else {
        auto bound = bounds[0];
        // If we have a window on this iterator, then search for the start of
        // the window rather than starting at the beginning of the level.
        if (iterator.isWindowed()) {
            bound = this->searchForStartOfWindowPosition(iterator, bounds[0], bounds[1]);
        }
        result.push_back(VarDecl::make(iterVar, bound));
      }

      result.push_back(VarDecl::make(endVar, bounds[1]));
    } else {
      taco_iassert(iterator.isOrdered() && iterator.getParent().isOrdered());
      taco_iassert(iterator.isCompact() && iterator.getParent().isCompact());

      // E.g. a compressed mode with duplicates. Apply iterator chaining
      Expr parentSegend = iterator.getParent().getSegendVar();
      ModeFunction startBounds = iterator.posBounds(parentPos);
      ModeFunction endBounds = iterator.posBounds(ir::Sub::make(parentSegend, 1));
      result.push_back(startBounds.compute());
      result.push_back(VarDecl::make(iterVar, startBounds[0]));
      result.push_back(endBounds.compute());
      result.push_back(VarDecl::make(endVar, endBounds[1]));
    }
  }
  else if (iterator.hasCoordIter()) {
    // E.g. a hasmap mode
    vector<Expr> coords = coordinates(iterator);
    coords.erase(coords.begin());
    ModeFunction bounds = iterator.coordBounds(coords);
    result.push_back(bounds.compute());
    result.push_back(VarDecl::make(iterVar, bounds[0]));
    result.push_back(VarDecl::make(endVar, bounds[1]));
  }
  else if (iterator.isDimensionIterator()) {
    // A dimension
    // If a merger then initialize to 0
    // If not then get first coord value like doing normal merge

    // If derived then need to recoverchild from this coord value
    bool isMerger = find(mergers.begin(), mergers.end(), iterator) != mergers.end();
    if (isMerger) {
      Expr coord = coordinates(vector<Iterator>({iterator}))[0];
      result.push_back(VarDecl::make(coord, 0));
    }
    else {
      result.push_back(codeToLoadCoordinatesFromPosIterators(iterators, true));

      Stmt stmt = resolveCoordinate(mergers, coordinate, true);
      taco_iassert(stmt != Stmt());
      result.push_back(stmt);
      result.push_back(codeToRecoverDerivedIndexVar(coordinateVar, iterator.getIndexVar(), true));

      // emit bound for ranger too
      vector<Expr> startBounds;
      vector<Expr> endBounds;
      for (Iterator merger : mergers) {
        ModeFunction coordBounds = merger.coordBounds(merger.getParent().getPosVar());
        startBounds.push_back(coordBounds[0]);
        endBounds.push_back(coordBounds[1]);
      }
      //TODO: maybe needed after split reorder? underivedBounds[coordinateVar] = {ir::Max::make(startBounds), ir::Min::make(endBounds)};
      Stmt end_decl = VarDecl::make(iterator.getEndVar(), provGraph.deriveIterBounds(iterator.getIndexVar(), definedIndexVarsOrdered, underivedBounds, indexVarToExprMap, this->iterators)[1]);
      result.push_back(end_decl);
    }
  }
  return result.empty() ? Stmt() : Block::make(result);
}

Stmt LowererImpl::codeToInitializeIteratorVars(vector<Iterator> iterators, vector<Iterator> rangers, vector<Iterator> mergers, Expr coordinate, IndexVar coordinateVar) {
  vector<Stmt> results;
  // initialize mergers first (can't depend on initializing rangers)
  for (Iterator iterator : mergers) {
    results.push_back(codeToInitializeIteratorVar(iterator, iterators, rangers, mergers, coordinate, coordinateVar));
  }

  for (Iterator iterator : rangers) {
      if (find(mergers.begin(), mergers.end(), iterator) == mergers.end()) {
        results.push_back(codeToInitializeIteratorVar(iterator, iterators, rangers, mergers, coordinate, coordinateVar));
      }
  }
  return results.empty() ? Stmt() : Block::make(results);
}

Stmt LowererImpl::codeToRecoverDerivedIndexVar(IndexVar underived, IndexVar indexVar, bool emitVarDecl) {
  if(underived != indexVar) {
    // iterator indexVar must be derived from coordinateVar
    std::vector<IndexVar> underivedAncestors = provGraph.getUnderivedAncestors(indexVar);
    taco_iassert(find(underivedAncestors.begin(), underivedAncestors.end(), underived) != underivedAncestors.end());

    vector<Stmt> recoverySteps;
    for (const IndexVar& varToRecover : provGraph.derivationPath(underived, indexVar)) {
      if(varToRecover == underived) continue;
      recoverySteps.push_back(provGraph.recoverChild(varToRecover, indexVarToExprMap, emitVarDecl, iterators));
    }
    return Block::make(recoverySteps);
  }
  return Stmt();
}

Stmt LowererImpl::codeToIncIteratorVars(Expr coordinate, IndexVar coordinateVar, vector<Iterator> iterators, vector<Iterator> mergers) {
  if (iterators.size() == 1) {
    Expr ivar = iterators[0].getIteratorVar();

    if (iterators[0].isUnique()) {
      return compoundAssign(ivar, 1);
    }

    // If iterator is over bottommost coordinate hierarchy level with
    // duplicates and iterator will always advance (i.e., not merging with
    // another iterator), then deduplication loop will take care of
    // incrementing iterator variable.
    return iterators[0].isLeaf()
           ? Stmt()
           : Assign::make(ivar, iterators[0].getSegendVar());
  }

  vector<Stmt> result;

  // We emit the level iterators before the mode iterator because the coordinate
  // of the mode iterator is used to conditionally advance the level iterators.

  auto levelIterators =
      filter(iterators, [](Iterator it){return !it.isDimensionIterator();});
  for (auto& iterator : levelIterators) {
    Expr ivar = iterator.getIteratorVar();
    if (iterator.isUnique()) {
      Expr increment = iterator.isFull()
                     ? 1
                     : ir::Cast::make(Eq::make(iterator.getCoordVar(),
                                               coordinate),
                                      ivar.type());
      result.push_back(compoundAssign(ivar, increment));
    } else if (!iterator.isLeaf()) {
      result.push_back(Assign::make(ivar, iterator.getSegendVar()));
    }
  }

  auto modeIterators =
      filter(iterators, [](Iterator it){return it.isDimensionIterator();});
  for (auto& iterator : modeIterators) {
    bool isMerger = find(mergers.begin(), mergers.end(), iterator) != mergers.end();
    if (isMerger) {
      Expr ivar = iterator.getIteratorVar();
      result.push_back(compoundAssign(ivar, 1));
    }
    else {
      result.push_back(codeToLoadCoordinatesFromPosIterators(iterators, false));
      Stmt stmt = resolveCoordinate(mergers, coordinate, false);
      taco_iassert(stmt != Stmt());
      result.push_back(stmt);
      result.push_back(codeToRecoverDerivedIndexVar(coordinateVar, iterator.getIndexVar(), false));
    }
  }

  return Block::make(result);
}

Stmt LowererImpl::codeToLoadCoordinatesFromPosIterators(vector<Iterator> iterators, bool declVars) {
  // Load coordinates from position iterators
  Stmt loadPosIterCoordinates;
  if (iterators.size() > 1) {
    vector<Stmt> loadPosIterCoordinateStmts;
    auto posIters = filter(iterators, [](Iterator it){return it.hasPosIter();});
    for (auto& posIter : posIters) {
      taco_tassert(posIter.hasPosIter());
      ModeFunction posAccess = posIter.posAccess(posIter.getPosVar(),
                                                 coordinates(posIter));
      loadPosIterCoordinateStmts.push_back(posAccess.compute());
      auto access = posAccess[0];
      // If this iterator is windowed, then it needs to be projected down to
      // recover the coordinate variable.
      // TODO (rohany): Would be cleaner to have this logic be moved into the
      //  ModeFunction, rather than having to check in some places?
      if (posIter.isWindowed()) {

        // If the iterator is strided, then we have to skip over coordinates
        // that don't match the stride. To do that, we insert a guard on the
        // access. We first extract the access into a temp to avoid emitting
        // a duplicate load on the _crd array.
        if (posIter.isStrided()) {
          loadPosIterCoordinateStmts.push_back(VarDecl::make(posIter.getWindowVar(), access));
          access = posIter.getWindowVar();
          // Since we're locating into a compressed array (not iterating over it),
          // we need to advance the outer loop if the current coordinate is not
          // along the desired stride. So, we pass true to the incrementPosVar
          // argument of strideBoundsGuard.
          loadPosIterCoordinateStmts.push_back(this->strideBoundsGuard(posIter, access, true /* incrementPosVar */));
        }

        access = this->projectWindowedPositionToCanonicalSpace(posIter, access);
      }
      if (declVars) {
        loadPosIterCoordinateStmts.push_back(VarDecl::make(posIter.getCoordVar(), access));
      }
      else {
        loadPosIterCoordinateStmts.push_back(Assign::make(posIter.getCoordVar(), access));
      }
      if (posIter.isWindowed()) {
        loadPosIterCoordinateStmts.push_back(this->upperBoundGuardForWindowPosition(posIter, posIter.getCoordVar()));
      }
    }
    loadPosIterCoordinates = Block::make(loadPosIterCoordinateStmts);
  }
  return loadPosIterCoordinates;
}


static
bool isLastAppender(Iterator iter) {
  taco_iassert(iter.hasAppend());
  while (!iter.isLeaf()) {
    iter = iter.getChild();
    if (iter.hasAppend()) {
      return false;
    }
  }
  return true;
}


Stmt LowererImpl::appendCoordinate(vector<Iterator> appenders, Expr coord) {
  vector<Stmt> result;
  for (auto& appender : appenders) {
    Expr pos = appender.getPosVar();
    Iterator appenderChild = appender.getChild();

    if (appenderChild.defined() && appenderChild.isBranchless()) {
      // Already emitted assembly code for current level when handling
      // branchless child level, so don't emit code again.
      continue;
    }

    vector<Stmt> appendStmts;

    if (generateAssembleCode()) {
      appendStmts.push_back(appender.getAppendCoord(pos, coord));
      while (!appender.isRoot() && appender.isBranchless()) {
        // Need to append result coordinate to parent level as well if child
        // level is branchless (so child coordinates will have unique parents).
        appender = appender.getParent();
        if (!appender.isRoot()) {
          taco_iassert(appender.hasAppend()) << "Parent level of branchless, "
              << "append-capable level must also be append-capable";
          taco_iassert(!appender.isUnique()) << "Need to be able to insert "
              << "duplicate coordinates to level, but level is declared unique";

          Expr coord = getCoordinateVar(appender);
          appendStmts.push_back(appender.getAppendCoord(pos, coord));
        }
      }
    }

    if (generateAssembleCode() || isLastAppender(appender)) {
      appendStmts.push_back(compoundAssign(pos, 1));

      Stmt appendCode = Block::make(appendStmts);
      if (appenderChild.defined() && appenderChild.hasAppend()) {
        // Emit guard to avoid appending empty slices to result.
        // TODO: Users should be able to configure whether to append zeroes.
        Expr shouldAppend = Lt::make(appenderChild.getBeginVar(),
                                     appenderChild.getPosVar());
        appendCode = IfThenElse::make(shouldAppend, appendCode);
      }
      result.push_back(appendCode);
    }
  }
  return result.empty() ? Stmt() : Block::make(result);
}


Stmt LowererImpl::generateAppendPositions(vector<Iterator> appenders) {
  vector<Stmt> result;
  if (generateAssembleCode()) {
    for (Iterator appender : appenders) {
      if (!appender.isBranchless()) {
        Expr pos = [](Iterator appender) {
          // Get the position variable associated with the appender. If a mode
          // is above a branchless mode, then the two modes can share the same
          // position variable.
          while (!appender.isLeaf() && appender.getChild().isBranchless()) {
            appender = appender.getChild();
          }
          return appender.getPosVar();
        }(appender);
        Expr beginPos = appender.getBeginVar();
        Expr parentPos = appender.getParent().getPosVar();
        result.push_back(appender.getAppendEdges(parentPos, beginPos, pos));
      }
    }
  }
  return result.empty() ? Stmt() : Block::make(result);
}


Expr LowererImpl::generateValueLocExpr(Access access) const {
  if (isScalar(access.getTensorVar().getType())) {
    return ir::Literal::make(0);
  }
  Iterator it = getIterators(access).back();

  // to make indexing temporary arrays with index var work correctly
  if (!provGraph.isUnderived(it.getIndexVar()) && !access.getIndexVars().empty() &&
      util::contains(indexVarToExprMap, access.getIndexVars().front()) &&
      !it.hasPosIter() && access.getIndexVars().front() == it.getIndexVar()) {
    return indexVarToExprMap.at(access.getIndexVars().front());
  }

  return it.getPosVar();
}


Expr LowererImpl::checkThatNoneAreExhausted(std::vector<Iterator> iterators)
{
  taco_iassert(!iterators.empty());
  if (iterators.size() == 1 && iterators[0].isFull()) {
    std::vector<ir::Expr> bounds = provGraph.deriveIterBounds(iterators[0].getIndexVar(), definedIndexVarsOrdered, underivedBounds, indexVarToExprMap, this->iterators);
    Expr guards = Lt::make(iterators[0].getIteratorVar(), bounds[1]);
    if (bounds[0] != ir::Literal::make(0)) {
      guards = And::make(guards, Gte::make(iterators[0].getIteratorVar(), bounds[0]));
    }
    return guards;
  }

  vector<Expr> result;
  for (const auto& iterator : iterators) {
    taco_iassert(!iterator.isFull()) << iterator
        << " - full iterators do not need to partake in merge loop bounds";
    Expr iterUnexhausted = Lt::make(iterator.getIteratorVar(),
                                    iterator.getEndVar());
    result.push_back(iterUnexhausted);
  }

  return (!result.empty())
         ? taco::ir::conjunction(result)
         : Lt::make(iterators[0].getIteratorVar(), iterators[0].getEndVar());
}

<<<<<<< HEAD

Expr LowererImpl::generateAssembleGuard(IndexExpr expr) {
  class GenerateGuard : public IndexExprVisitorStrict {
  public:
    GenerateGuard(const std::set<TensorVar>& guardedTemps,
                  const std::map<TensorVar,Expr>& tempToGuard)
        : guardedTemps(guardedTemps), tempToGuard(tempToGuard) {}

    Expr lower(IndexExpr expr) {
      this->expr = Expr();
      IndexExprVisitorStrict::visit(expr);
      return this->expr;
    }

  private:
    Expr expr;
    const std::set<TensorVar>& guardedTemps;
    const std::map<TensorVar,Expr>& tempToGuard;

    using IndexExprVisitorStrict::visit;

    void visit(const AccessNode* node) {
      expr = (util::contains(guardedTemps, node->tensorVar) &&
              node->tensorVar.getOrder() == 0)
             ? tempToGuard.at(node->tensorVar) : true;
    }

    void visit(const LiteralNode* node) {
      expr = true;
    }

    void visit(const NegNode* node) {
      expr = lower(node->a);
    }

    void visit(const AddNode* node) {
      expr = Or::make(lower(node->a), lower(node->b));
    }

    void visit(const SubNode* node) {
      expr = Or::make(lower(node->a), lower(node->b));
    }

    void visit(const MulNode* node) {
      expr = And::make(lower(node->a), lower(node->b));
    }

    void visit(const DivNode* node) {
      expr = And::make(lower(node->a), lower(node->b));
    }

    void visit(const SqrtNode* node) {
      expr = lower(node->a);
    }

    void visit(const CastNode* node) {
      expr = lower(node->a);
    }

    void visit(const CallIntrinsicNode* node) {
      Expr ret = false;
      for (const auto& arg : node->args) {
        ret = Or::make(ret, lower(arg));
      }
      expr = ret;
    }

    void visit(const ReductionNode* node) {
      taco_ierror
          << "Reduction nodes not supported in concrete index notation";
    }
  };

  return ir::simplify(GenerateGuard(guardedTemps, tempToBitGuard).lower(expr));
}


bool LowererImpl::isAssembledByUngroupedInsertion(TensorVar result) {
  return util::contains(assembledByUngroupedInsert, result);
}


bool LowererImpl::isAssembledByUngroupedInsertion(Expr result) {
  for (const auto& tensor : assembledByUngroupedInsert) {
    if (getTensorVar(tensor) == result) {
      return true;
    }
  }
  return false;
}


bool LowererImpl::hasStores(Stmt stmt) {
  if (!stmt.defined()) {
    return false;
  }

  struct FindStores : IRVisitor {
    bool hasStore;
    const std::map<TensorVar,Expr>& tensorVars;
    const std::map<TensorVar,Expr>& tempToBitGuard;

    using IRVisitor::visit;

    FindStores(const std::map<TensorVar,Expr>& tensorVars,
               const std::map<TensorVar,Expr>& tempToBitGuard)
        : tensorVars(tensorVars), tempToBitGuard(tempToBitGuard) {}

    void visit(const Store* stmt) {
      hasStore = true;
    }

    void visit(const Assign* stmt) {
      for (const auto& tensorVar : tensorVars) {
        if (stmt->lhs == tensorVar.second) {
          hasStore = true;
          break;
        }
      }
      if (hasStore) {
        return;
      }
      for (const auto& bitGuard : tempToBitGuard) {
        if (stmt->lhs == bitGuard.second) {
          hasStore = true;
          break;
        }
      }
    }

    bool hasStores(Stmt stmt) {
      hasStore = false;
      stmt.accept(this);
      return hasStore;
    }
  };
  return FindStores(tensorVars, tempToBitGuard).hasStores(stmt);
=======
Expr LowererImpl::searchForStartOfWindowPosition(Iterator iterator, ir::Expr start, ir::Expr end) {
    taco_iassert(iterator.isWindowed());
    vector<Expr> args = {
            // Search over the `crd` array of the level,
            iterator.getMode().getModePack().getArray(1),
            // between the start and end position,
            start, end,
            // for the beginning of the window.
            iterator.getWindowLowerBound(),
    };
    return Call::make("taco_binarySearchAfter", args, Datatype::UInt64);
}

Expr LowererImpl::searchForEndOfWindowPosition(Iterator iterator, ir::Expr start, ir::Expr end) {
    taco_iassert(iterator.isWindowed());
    vector<Expr> args = {
            // Search over the `crd` array of the level,
            iterator.getMode().getModePack().getArray(1),
            // between the start and end position,
            start, end,
            // for the end of the window.
            iterator.getWindowUpperBound(),
    };
    return Call::make("taco_binarySearchAfter", args, Datatype::UInt64);
}

Stmt LowererImpl::upperBoundGuardForWindowPosition(Iterator iterator, ir::Expr access) {
  taco_iassert(iterator.isWindowed());
  return ir::IfThenElse::make(
    ir::Gte::make(access, ir::Sub::make(iterator.getWindowUpperBound(), iterator.getWindowLowerBound())),
    ir::Break::make()
  );
}

Stmt LowererImpl::strideBoundsGuard(Iterator iterator, ir::Expr access, bool incrementPosVar) {
  Stmt cont = ir::Continue::make();
  // If requested to increment the iterator's position variable, add the increment
  // before the continue statement.
  if (incrementPosVar) {
    cont = ir::Block::make({
                               ir::Assign::make(iterator.getPosVar(),
                                                ir::Add::make(iterator.getPosVar(), ir::Literal::make(1))),
                               cont
                           });
  }
  // The guard makes sure that the coordinate being accessed is along the stride.
  return ir::IfThenElse::make(
      ir::Neq::make(ir::Rem::make(access, iterator.getStride()), ir::Literal::make(0)),
      cont
  );
}

Expr LowererImpl::projectWindowedPositionToCanonicalSpace(Iterator iterator, ir::Expr expr) {
  return ir::Div::make(ir::Sub::make(expr, iterator.getWindowLowerBound()), iterator.getStride());
}

Expr LowererImpl::projectCanonicalSpaceToWindowedPosition(Iterator iterator, ir::Expr expr) {
  return ir::Mul::make(ir::Add::make(expr, iterator.getWindowLowerBound()), iterator.getStride());
>>>>>>> f1112510
}

}<|MERGE_RESOLUTION|>--- conflicted
+++ resolved
@@ -4,11 +4,8 @@
 #include "taco/index_notation/index_notation.h"
 #include "taco/index_notation/index_notation_nodes.h"
 #include "taco/index_notation/index_notation_visitor.h"
-<<<<<<< HEAD
 #include "taco/index_notation/index_notation_rewriter.h"
-=======
 #include "taco/index_notation/provenance_graph.h"
->>>>>>> f1112510
 #include "taco/ir/ir.h"
 #include "ir/ir_generators.h"
 #include "taco/ir/ir_visitor.h"
@@ -397,17 +394,22 @@
 
 Stmt LowererImpl::lowerAssignment(Assignment assignment)
 {
-  Expr rhs = lower(assignment.getRhs());
-
   taco_iassert(generateAssembleCode() || generateComputeCode());
 
   Stmt computeStmt;
   TensorVar result = assignment.getLhs().getTensorVar();
   Expr var = getTensorVar(result);
 
+  const bool needComputeAssign = util::contains(needCompute, result);
+
+  Expr rhs;
+  if (needComputeAssign) {
+    rhs = lower(assignment.getRhs());
+  }
+
   // Assignment to scalar variables.
   if (isScalar(result.getType())) {
-    if (util::contains(needCompute, result)) {
+    if (needComputeAssign) {
       if (!assignment.getOperator().defined()) {
         computeStmt = Assign::make(var, rhs);
       }
@@ -453,7 +455,7 @@
       }
     }
 
-    if (util::contains(needCompute, result) && values.defined()) {
+    if (needComputeAssign && values.defined()) {
       if (!assignment.getOperator().defined()) {
         computeStmt = Store::make(values, loc, rhs);
       }
@@ -507,7 +509,7 @@
     Stmt incrementStmt = Assign::make(indexListSize, incrementSize);
 
     Stmt firstWriteAtIndex = Block::make(trackIndex, markBitGuardAsTrue, incrementStmt);
-    if (util::contains(needCompute, result) && values.defined()) {
+    if (needComputeAssign && values.defined()) {
       Stmt initialStorage = computeStmt;
       if (assignment.getOperator().defined()) {
         // computeStmt is a compund stmt so we need to emit an initial store
@@ -2231,21 +2233,21 @@
     return getTensorVar(var);
   }
 
-  if (getIterators(access).back().isUnique()) {
-<<<<<<< HEAD
-    if (var.getType().getDataType() == Datatype::Bool &&
-        getIterators(access).back().isZeroless())  {
-=======
-    if (var.getType().getDataType() == Bool && getIterators(access).back().isZeroless())  {
->>>>>>> f1112510
-      return true;
-    } else {
-      const auto vals = getValuesArray(var);
-      return vals.defined() ? Load::make(vals, generateValueLocExpr(access)) : true;
-    }
-  } else {
+  if (!getIterators(access).back().isUnique()) {
     return getReducedValueVar(access);
   }
+
+  if (var.getType().getDataType() == Bool &&
+      getIterators(access).back().isZeroless())  {
+    return true;
+  } 
+
+  const auto vals = getValuesArray(var);
+  if (!vals.defined()) {
+    return true;
+  }
+
+  return Load::make(vals, generateValueLocExpr(access));
 }
 
 
@@ -3262,7 +3264,6 @@
          : Lt::make(iterators[0].getIteratorVar(), iterators[0].getEndVar());
 }
 
-<<<<<<< HEAD
 
 Expr LowererImpl::generateAssembleGuard(IndexExpr expr) {
   class GenerateGuard : public IndexExprVisitorStrict {
@@ -3362,13 +3363,13 @@
 
   struct FindStores : IRVisitor {
     bool hasStore;
-    const std::map<TensorVar,Expr>& tensorVars;
-    const std::map<TensorVar,Expr>& tempToBitGuard;
+    const std::map<TensorVar, Expr>& tensorVars;
+    const std::map<TensorVar, Expr>& tempToBitGuard;
 
     using IRVisitor::visit;
 
-    FindStores(const std::map<TensorVar,Expr>& tensorVars,
-               const std::map<TensorVar,Expr>& tempToBitGuard)
+    FindStores(const std::map<TensorVar, Expr>& tensorVars,
+               const std::map<TensorVar, Expr>& tempToBitGuard)
         : tensorVars(tensorVars), tempToBitGuard(tempToBitGuard) {}
 
     void visit(const Store* stmt) {
@@ -3400,7 +3401,9 @@
     }
   };
   return FindStores(tensorVars, tempToBitGuard).hasStores(stmt);
-=======
+}
+
+
 Expr LowererImpl::searchForStartOfWindowPosition(Iterator iterator, ir::Expr start, ir::Expr end) {
     taco_iassert(iterator.isWindowed());
     vector<Expr> args = {
@@ -3414,6 +3417,7 @@
     return Call::make("taco_binarySearchAfter", args, Datatype::UInt64);
 }
 
+
 Expr LowererImpl::searchForEndOfWindowPosition(Iterator iterator, ir::Expr start, ir::Expr end) {
     taco_iassert(iterator.isWindowed());
     vector<Expr> args = {
@@ -3427,6 +3431,7 @@
     return Call::make("taco_binarySearchAfter", args, Datatype::UInt64);
 }
 
+
 Stmt LowererImpl::upperBoundGuardForWindowPosition(Iterator iterator, ir::Expr access) {
   taco_iassert(iterator.isWindowed());
   return ir::IfThenElse::make(
@@ -3434,6 +3439,7 @@
     ir::Break::make()
   );
 }
+
 
 Stmt LowererImpl::strideBoundsGuard(Iterator iterator, ir::Expr access, bool incrementPosVar) {
   Stmt cont = ir::Continue::make();
@@ -3453,13 +3459,14 @@
   );
 }
 
+
 Expr LowererImpl::projectWindowedPositionToCanonicalSpace(Iterator iterator, ir::Expr expr) {
   return ir::Div::make(ir::Sub::make(expr, iterator.getWindowLowerBound()), iterator.getStride());
 }
 
+
 Expr LowererImpl::projectCanonicalSpaceToWindowedPosition(Iterator iterator, ir::Expr expr) {
   return ir::Mul::make(ir::Add::make(expr, iterator.getWindowLowerBound()), iterator.getStride());
->>>>>>> f1112510
 }
 
 }