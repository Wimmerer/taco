#include "taco/lower/lower.h"

#include "taco/index_notation/index_notation.h"

#include "taco/ir/ir.h"
#include "taco/ir/ir_visitor.h"
#include "taco/ir/simplify.h"
#include "ir/ir_generators.h"

#include "lower_codegen.h"
#include "iterators.h"
#include "tensor_path.h"
#include "merge_lattice_old.h"
#include "iteration_graph.h"
#include "expr_tools.h"
#include "taco/lower/iterator.h"
#include "taco/index_notation/index_notation_nodes.h"
#include "taco/index_notation/index_notation_rewriter.h"
#include "taco/index_notation/schedule.h"
#include "error/error_checks.h"
#include "taco/error/error_messages.h"
#include "taco/util/name_generator.h"
#include "taco/util/collections.h"
#include "taco/util/strings.h"

using namespace std;
using namespace taco::ir;


namespace taco {
namespace old {

struct Ctx {
  /// Determines what kind of code to emit (e.g. compute and/or assembly)
  std::set<Property>       properties;

  /// The iteration graph to use for lowering the index expression
  IterationGraph           iterationGraph;

  /// The iterators of the tensor tree levels
  Iterators                iterators;

  /// Maps tensor (scalar) temporaries to IR variables.
  /// (Not clear if this approach to temporaries is too hacky.)
  std::map<TensorVar,Expr> temporaries;

  std::map<Iterator,Expr>  idxVars;

  Expr                     valsCapacity;

  Ctx(const IterationGraph& iterationGraph,
          const set<Property>& properties,
          const map<TensorVar,Expr>& tensorVars) {
    this->properties = properties;
    this->iterationGraph = iterationGraph;
    this->iterators = Iterators(iterationGraph, tensorVars);
  }
};

struct Target {
  Expr tensor;
  Expr pos;
};

enum ComputeCase {
  // Emit the last free variable. We first recurse to compute remaining
  // reduction variables into a temporary, before we compute and store the
  // main expression
  LAST_FREE,

  // Emit a variable above the last free variable. First emit code to compute
  // available expressions and store them in temporaries, before
  // we recurse on the next index variable.
  ABOVE_LAST_FREE,

  // Emit a variable below the last free variable. First recurse to emit
  // remaining (summation) variables, before we add in the available expressions
  // for the current summation variable.
  BELOW_LAST_FREE
};

static ComputeCase getComputeCase(const IndexVar& indexVar,
                                  const IterationGraph& iterationGraph) {
  if (iterationGraph.isLastFreeVariable(indexVar)) {
    return LAST_FREE;
  }
  else if (iterationGraph.hasFreeVariableDescendant(indexVar)) {
    return ABOVE_LAST_FREE;
  }
  else {
    return BELOW_LAST_FREE;
  }
}

static bool needsZero(const Ctx& ctx,
                      const std::vector<IndexVar>& resultIdxVars) {
  const auto& resultTensorPath = ctx.iterationGraph.getResultTensorPath();

  for (const auto& idxVar : resultIdxVars) {
    if (ctx.iterators[resultTensorPath.getStep(idxVar)].hasInsert()) {
      for (const auto& tensorPath : ctx.iterationGraph.getTensorPaths()) {
        if (util::contains(tensorPath.getVariables(), idxVar) &&
            !ctx.iterators[tensorPath.getStep(idxVar)].isFull()) {
          return true;
        }
      }
    }
  }

  return false;
}

static bool needsZero(const Ctx& ctx) {
  const auto& graph = ctx.iterationGraph;
  const auto& resultIdxVars = graph.getResultTensorPath().getVariables();

  if (graph.hasReductionVariableAncestor(resultIdxVars.back())) {
    return true;
  }

  return needsZero(ctx, resultIdxVars);
}

static IndexExpr emitAvailableExprs(const IndexVar& indexVar,
                                    const IndexExpr& indexExpr, Ctx* ctx,
                                    vector<Stmt>* stmts) {
  vector<IndexVar>  visited    = ctx->iterationGraph.getAncestors(indexVar);
  vector<IndexExpr> availExprs = getAvailableExpressions(indexExpr, visited);
  map<IndexExpr,IndexExpr> substitutions;
  for (const IndexExpr& availExpr : availExprs) {
    TensorVar t("t" + indexVar.getName(), availExpr.getDataType());
    substitutions.insert({availExpr, taco::Access(t)});
    Expr tensorVarExpr = Var::make(t.getName(), availExpr.getDataType());
    ctx->temporaries.insert({t, tensorVarExpr});
    Expr expr = lowerToScalarExpression(availExpr, ctx->iterators,
                                        ctx->iterationGraph, ctx->temporaries);
    stmts->push_back(VarDecl::make(tensorVarExpr, expr));
  }
  return replace(indexExpr, substitutions);
}

static void emitComputeExpr(const Target& target, const IndexVar& indexVar,
                            const IndexExpr& indexExpr, const Ctx& ctx,
                            vector<Stmt>* stmts, bool accum) {
  Expr expr = lowerToScalarExpression(indexExpr, ctx.iterators,
                                      ctx.iterationGraph, ctx.temporaries);
  auto& iterationGraph = ctx.iterationGraph;
  if (target.pos.defined()) {
    Stmt store = iterationGraph.hasReductionVariableAncestor(indexVar) || accum
        ? compoundStore(target.tensor, target.pos, expr)
        :   Store::make(target.tensor, target.pos, expr);
    stmts->push_back(store);
  }
  else {
    Stmt assign = iterationGraph.hasReductionVariableAncestor(indexVar) || accum
        ?  compoundAssign(target.tensor, expr)
        : Assign::make(target.tensor, expr);
    stmts->push_back(assign);
  }
}

static LoopKind doParallelize(const IndexVar& indexVar, const Expr& tensor,
                              const Ctx& ctx) {
  if (ctx.iterationGraph.getAncestors(indexVar).size() != 1 ||
      ctx.iterationGraph.isReduction(indexVar) ||
      util::contains(ctx.properties, Assemble)) {
    return LoopKind::Serial;
  }

  const TensorPath& resultPath = ctx.iterationGraph.getResultTensorPath();
  for (size_t i = 0; i < resultPath.getSize(); i++){
    if (!ctx.iterators[resultPath.getStep(i)].hasInsert()) {
      return LoopKind::Serial;
    }
  }

  const TensorPath parallelizedAccess = [&]() {
    const auto tensorName = tensor.as<Var>()->name;
    for (const auto& tensorPath : ctx.iterationGraph.getTensorPaths()) {
      if (tensorPath.getAccess().getTensorVar().getName() == tensorName) {
        return tensorPath;
      }
    }
    taco_iassert(false);
    return TensorPath();
  }();

  if (parallelizedAccess.getSize() <= 2) {
    return LoopKind::Static;
  }

  for (size_t i = 1; i < parallelizedAccess.getSize(); ++i) {
    if (ctx.iterators[parallelizedAccess.getStep(i)].isFull()) {
      return LoopKind::Static;
    }
  }

  return LoopKind::Dynamic;
}

/// Expression evaluates to true iff none of the iteratators are exhausted
static Expr noneExhausted(const std::vector<Iterator>& iterators) {
  taco_iassert(!iterators.empty());

  std::vector<Expr> stepIterLqEnd;
  for (const auto& iter : iterators) {
    if (!iter.isFull()) {
      Expr iterUnexhausted = Lt::make(iter.getIteratorVar(), iter.getEndVar());
      stepIterLqEnd.push_back(iterUnexhausted);
    }
  }
  return !stepIterLqEnd.empty() ? conjunction(stepIterLqEnd) :
         Lt::make(iterators[0].getIteratorVar(), iterators[0].getEndVar());
}

/// Expression evaluates to true iff all the iterator idx vars are equal to idx
/// or if there are no iterators.
static Expr allEqualTo(const std::vector<Iterator>& iterators, Expr idx) {
  if (iterators.empty()) {
    return true;
  }

  std::vector<Expr> iterIdxEqualToIdx;
  for (const auto& iter : iterators) {
    iterIdxEqualToIdx.push_back(Eq::make(iter.getCoordVar(), idx));
  }
  return conjunction(iterIdxEqualToIdx);
}

static Expr allValidDerefs(const std::vector<Iterator>& iterators,
                           const std::set<Iterator>& guardedIters) {
  std::vector<Expr> iterValid;
  for (const auto& iter : iterators) {
    if (util::contains(guardedIters, iter)) {
      iterValid.push_back(iter.getValidVar());
    }
  }
  return iterValid.empty() ? true : conjunction(iterValid);
}

/// Returns a bitmask where the i-th bit is set to true iff the i-th iterator in
/// `iterators` is contained in `selected`.
static Expr indicatorMask(const vector<Iterator>& iterators,
                          const vector<Iterator>& selected) {
  unsigned long long mask = 0;
  for (unsigned long long i = 0, b = 1;
       i < iterators.size(); ++i, b *= 2) {
    mask |= b * (contains(selected, iterators[i]));
  }
  return mask;
}

///// Returns the iterator for the `idx` variable from `iterators`, or Iterator()
///// none of the iterator iterate over `idx`.
//static Iterator getIterator(const Expr& idx,
//                            const vector<Iterator>& iterators) {
//  for (auto& iterator : iterators) {
//    if (iterator.getIdxVar() == idx) {
//      return iterator;
//    }
//  }
//  return Iterator();
//}

static vector<Iterator> removeIterator(const Expr& idx,
                                       const vector<Iterator>& iterators) {
  vector<Iterator> result;
  for (auto& iterator : iterators) {
    if (iterator.getCoordVar() != idx) {
      result.push_back(iterator);
    }
  }
  return result;
}

static Stmt createIfStatements(const vector<pair<Expr,Stmt>> &cases,
                               const MergeLattice& lattice,
                               const Expr switchExpr) {
  if (cases.size() == 1 && isa<ir::Literal>(cases[0].first) &&
      to<ir::Literal>(cases[0].first)->getValue<bool>()) {
    return cases[0].second;
  }

  vector<pair<Expr,Stmt>> ifCases;
  pair<Expr,Stmt> elseCase;
  for (auto& cas : cases) {
    auto lit = cas.first.as<ir::Literal>();
    if (lit != nullptr && lit->type == Bool && lit->getValue<bool>() == 1) {
      taco_iassert(!elseCase.first.defined()) <<
          "there should only be one true case";
      elseCase = cas;
    }
    else {
      ifCases.push_back(cas);
    }
  }

  if (elseCase.first.defined()) {
    ifCases.push_back(elseCase);
    return Case::make(ifCases, true);
  }

  return switchExpr.defined()
         ? Switch::make(ifCases, switchExpr)
         : Case::make(ifCases, lattice.isFull());
}

static std::vector<Expr> getIdxVars(std::map<Iterator,Expr>& idxVars,
                                    const Iterator lastIterator,
                                    const bool includeLastIdxVar = true) {
  std::vector<Expr> ret;

  taco_iassert(lastIterator.defined());
  if (includeLastIdxVar) {
    ret.push_back(idxVars[lastIterator]);
  }

  for (Iterator iter = lastIterator.getParent(); iter.defined();
       iter = iter.getParent()) {
    ret.push_back(idxVars[iter]);
  }
  std::reverse(ret.begin(), ret.end());

  return ret;
}

/// Lowers an index expression to imperative code according to the loop ordering
/// described by an iteration graph. This  algorithm was first outlined in paper
/// "The Tensor Algebra Compiler", but has since been generalized.
static vector<Stmt> lower(const Target&      target,
                          const IndexVar&    indexVar,
                          IndexExpr          indexExpr,
                          const set<Access>& exhausted,
                          Ctx&           ctx) {
  IterationGraph iterationGraph = ctx.iterationGraph;

  MergeLattice lattice = MergeLattice::make(indexExpr, indexVar,
                                            ctx.iterationGraph,
                                            ctx.iterators);
  const auto& latticeRangeIterators = lattice.getRangeIterators();

  TensorPath     resultPath     = iterationGraph.getResultTensorPath();
  TensorPathStep resultStep     = resultPath.getStep(indexVar);
  Iterator       resultIterator = (resultStep.getPath().defined())
                                  ? ctx.iterators[resultStep]
                                  : Iterator();

  const bool accumulate   = util::contains(ctx.properties, Accumulate);
  const bool emitCompute  = util::contains(ctx.properties, Compute);
  const bool emitAssemble = util::contains(ctx.properties, Assemble);

  // Emit while loops to merge inputs if need to co-iterate two or more inputs
  // or if deduplication is needed.
  const bool emitMerge = (latticeRangeIterators.size() > 1) ||
                         !latticeRangeIterators[0].isUnique();

  std::vector<Stmt> code;

  // Emit code to initialize pos variables:
  // B2_pos = B2_pos_arr[B1_pos];
  ModeFunction iterFunc;
  for (auto& iterator : latticeRangeIterators) {
    if (iterator.hasPosIter()) {
      iterFunc = iterator.posBounds();
    } else {
      taco_iassert(iterator.hasCoordIter());
      auto coords = getIdxVars(ctx.idxVars, iterator, false);
      iterFunc = iterator.coordBounds(coords);
      taco_iassert(iterFunc.defined());
    }

    if (iterFunc.compute().defined()) {
      code.push_back(iterFunc.compute());
    }
    if (emitMerge) {
      Expr iterVar = iterator.getIteratorVar();
      Stmt initIter = VarDecl::make(iterVar, iterFunc.getResults()[0]);
      Stmt initEnd = VarDecl::make(iterator.getEndVar(),
                                   iterFunc.getResults()[1]);
      code.push_back(initIter);
      code.push_back(initEnd);
    }
  }

  if (emitAssemble && resultIterator.defined()) {
    if (resultIterator.hasAppend() && !resultIterator.isBranchless()) {
      Expr begin = resultIterator.getBeginVar();
      Stmt initBegin = VarDecl::make(begin, resultIterator.getPosVar());
      code.push_back(initBegin);
    }

    if (resultIterator.getParent().hasAppend() ||
        resultStep == resultPath.getStep(0)) {
      Expr resultParentPos = resultIterator.getParent().getPosVar();
      Expr initBegin = resultParentPos;
      Expr initEnd = simplify(ir::Add::make(resultParentPos, 1ll));

      TensorPathStep initStep = resultStep;
      Iterator initIterator = resultIterator;
      while (initIterator.defined() && initIterator.hasInsert()) {
        Expr size = initIterator.getSize();
        initBegin = simplify(ir::Mul::make(initBegin, size));
        initEnd = simplify(ir::Mul::make(initEnd, size));

        Stmt initCoords = initIterator.getInsertInitCoords(initBegin, initEnd);
        if (initCoords.defined()) {
          code.push_back(initCoords);
        }

        if (initStep == resultPath.getLastStep()) {
          initIterator = Iterator();
        } else {
          initStep = resultPath.getStep(initStep.getStep() + 1);
          initIterator = ctx.iterators[initStep];
        }
      }

      if (initIterator.defined()) {
        taco_iassert(initIterator.hasAppend());
        Stmt initEdges = initIterator.getAppendInitEdges(initBegin, initEnd);
        if (initEdges.defined()) {
          code.push_back(initEdges);
        }
      } else if (emitCompute && resultStep != resultPath.getStep(0)) {
        Expr resultTensor = resultIterator.getTensor();
        Expr vals = GetProperty::make(resultTensor, TensorProperty::Values);

        Expr newCapacity = ir::Mul::make(2ll, initEnd);
        Stmt resizeVals = Allocate::make(vals, newCapacity, true);
        Stmt updateCapacity = Assign::make(ctx.valsCapacity, newCapacity);

        Expr shouldResize = Lte::make(ctx.valsCapacity, initEnd);
        Stmt resizeBody = Block::make({resizeVals, updateCapacity});
        Stmt maybeResizeVals = IfThenElse::make(shouldResize, resizeBody);
        code.push_back(maybeResizeVals);

        const auto& resultIdxVars = resultPath.getVariables();
        const auto it = std::find(resultIdxVars.begin(),
                                  resultIdxVars.end(), indexVar);
        const std::vector<IndexVar> nextIdxVars(it, resultIdxVars.end());
        if (needsZero(ctx, nextIdxVars)) {
          const std::string iterName = "p" + resultTensor.as<Var>()->name;
          Expr iterVar = Var::make(iterName, Int());
          Expr zero = ir::Literal::zero(target.tensor.type());
          Stmt zeroStmt = Store::make(target.tensor, iterVar, zero);
          Stmt zeroLoop = For::make(iterVar, initBegin, initEnd, 1ll, zeroStmt);
          code.push_back(zeroLoop);
        }
      }
    }
  }

  // Emit one loop per lattice point lp
  std::vector<Stmt> loops;
  for (MergePoint lp : lattice.getPoints()) {
    MergeLattice lpLattice = lattice.getSubLattice(lp);

    const std::vector<Iterator>& lpIterators = lp.getIterators();
    const std::vector<Iterator>& lpRangeIterators = lp.getRangers();

    const std::vector<Iterator> lpLocateIterators = util::remove(
        lpIterators, lpRangeIterators);

    std::vector<Stmt> loopBody;
    std::set<Iterator> guardedIters;

    // Emit code to initialize sequential access idx variables:
    // int kB = B1_idx_arr[B1_pos];
    // int kc = c0_idx_arr[c0_pos];
    for (auto& iterator : lpRangeIterators) {
      ModeFunction access;
      if (iterator.hasPosIter()) {
        const auto coords = getIdxVars(ctx.idxVars, iterator, false);
        access = iterator.posAccess(coords);
      } else {
        Expr coord = iterator.getCoordVar();
        auto idxVars = util::combine(getIdxVars(ctx.idxVars, iterator, false),
                                     {coord});
        access = iterator.coordAccess(idxVars);
      }
      Expr deref = access.getResults()[0];
      Expr valid = access.getResults()[1];

      Stmt initDerived = VarDecl::make(iterator.getDerivedVar(),
                                       simplify(deref));

      if (iterFunc.compute().defined()) {
        loopBody.push_back(iterFunc.compute());
      }
      loopBody.push_back(initDerived);
      if (!isa<ir::Literal>(valid)) {
        Stmt initValid = VarDecl::make(iterator.getValidVar(), valid);
        loopBody.push_back(initValid);
        guardedIters.insert(iterator);
      } else {
        taco_iassert(isValue(valid, true));
      }
    }

    std::vector<Stmt> mergeCode;

    const bool mergeWithSwitch =
        (lpRangeIterators.size() > 2 &&
         lpRangeIterators.size() <= (size_t)UInt().getNumBits() &&
         lpLattice.getSize() == (1u << lpRangeIterators.size()) - 1);

    // Emit code to initialize the index variable:
    // k = min(kB, kc);
    Expr idx, ind;
    if (mergeWithSwitch) {
      std::tie(idx, ind) = minWithIndicator(indexVar.getName(),
                                            lpRangeIterators, &mergeCode);
    } else {
      idx = min(indexVar.getName(), lpRangeIterators, &mergeCode);
    }

    // Associate merged index variable with merged iterators
    for (auto& iterator : lpIterators) {
      ctx.idxVars[iterator] = idx;
    }
    if (resultIterator.defined()) {
      ctx.idxVars[resultIterator] = idx;
    }

    // Emit code to initialize random access pos variables:
    // D1_pos = (D0_pos * 3) + k;
    for (size_t i = 0; i < lpLocateIterators.size() +
         (resultIterator.defined() && resultIterator.hasInsert()); ++i) {
      Iterator iterator = (i == lpLocateIterators.size()) ? resultIterator :
                          lpLocateIterators[i];

      auto coords = getIdxVars(ctx.idxVars, iterator, true);
      ModeFunction locate = iterator.locate(coords);
      Stmt initPos = VarDecl::make(iterator.getPosVar(),
                                   simplify(locate.getResults()[0]));

      if (locate.compute().defined()) {
        mergeCode.push_back(locate.compute());
      }
      mergeCode.push_back(initPos);
      if (!isa<ir::Literal>(locate.getResults()[1]) && iterator != resultIterator) {
        Stmt initValid = VarDecl::make(iterator.getValidVar(),
                                       locate.getResults()[1]);

        mergeCode.push_back(initValid);
        guardedIters.insert(iterator);
      } else {
        taco_iassert(iterator == resultIterator ||
                     (locate.getResults()[1].type().isBool() &&
                      to<ir::Literal>(locate.getResults()[1])->getValue<bool>()));
      }
    }

    for (auto& iterator : lpRangeIterators) {
      if (iterator.hasPosIter() && !iterator.isUnique()) {
        Expr segendVar = iterator.getSegendVar();
        Expr nextPos = ir::Add::make(iterator.getPosVar(), 1ll);
        Stmt initSegend = VarDecl::make(segendVar, nextPos);
        mergeCode.push_back(initSegend);
      }
    }

    // Emit code to resize vals array when simultaneously performing assembly
    // and compute and result components are appended
    Stmt maybeResizeVals;
    if (emitCompute && emitAssemble && resultIterator.defined() &&
        resultIterator.hasAppend() && resultStep == resultPath.getLastStep()) {
      Expr resultTensor = resultIterator.getTensor();
      Expr vals = GetProperty::make(resultTensor, TensorProperty::Values);

      Expr resultPos = resultIterator.getPosVar();
      Expr newValsEnd = ir::Add::make(resultPos, 1ll);
      Expr newCapacity = ir::Mul::make(2ll, newValsEnd);
      Stmt resizeVals = Allocate::make(vals, newCapacity, true);
      Stmt updateCapacity = Assign::make(ctx.valsCapacity, newCapacity);
      Stmt doResize = Block::make({resizeVals, updateCapacity});

      Expr shouldResize = Lte::make(ctx.valsCapacity, newValsEnd);
      maybeResizeVals = IfThenElse::make(shouldResize, doResize);
    }
    if (maybeResizeVals.defined() && lpLattice.getSize() > 1) {
      mergeCode.push_back(maybeResizeVals);
    }

    // Emit one case per lattice point in the sub-lattice rooted at lp
    std::vector<std::pair<Expr,Stmt>> cases;
    for (MergePoint lq : lpLattice.getPoints()) {
      const std::vector<Iterator>& lqIterators = lq.getIterators();
      const std::vector<Iterator>& lqRangeIterators = lq.getRangers();
      const std::vector<Iterator> lqLocateIterators = util::remove(
          lqIterators, lqRangeIterators);

      IndexExpr lqexpr = lq.getExpr();
      std::set<Access> exhausted = exhaustedAccesses(lq, lattice);

      std::vector<Stmt> caseBody;

      if (maybeResizeVals.defined() && lpLattice.getSize() == 1) {
        caseBody.push_back(maybeResizeVals);
      }

      // Emit compute code for three cases: above, at or below the last free var
      ComputeCase ivarCase = getComputeCase(indexVar, iterationGraph);

      // Emit available sub-expressions at this loop level
      if (emitCompute && ABOVE_LAST_FREE == ivarCase) {
        lqexpr = emitAvailableExprs(indexVar, lqexpr, &ctx, &caseBody);
      }

      if (iterationGraph.getChildren(indexVar).size() == 1) {
        // Recursive call to emit iteration graph children
        for (auto& child : iterationGraph.getChildren(indexVar)) {
          IndexExpr childExpr = lqexpr;
          Target childTarget = target;
          if (ivarCase == LAST_FREE || ivarCase == BELOW_LAST_FREE) {
            // Extract the expression to compute at the next level. If there's no
            // computation on the next level (for this lattice case) then skip it.
            childExpr = getSubExprOld(lqexpr, iterationGraph.getDescendants(child));
            if (!childExpr.defined()) continue;

            // Reduce child expression into temporary
            TensorVar t("t" + child.getName(), childExpr.getDataType());
            Expr tensorVarExpr = Var::make(t.getName(), childExpr.getDataType());
            ctx.temporaries.insert({t, tensorVarExpr});
            childTarget.tensor = tensorVarExpr;
            childTarget.pos    = Expr();
            if (emitCompute) {
              Expr zero = ir::Literal::zero(tensorVarExpr.type());
              caseBody.push_back(VarDecl::make(tensorVarExpr, zero));
            }

            // Rewrite lqExpr to substitute the expression computed at the next
            // level with the temporary
            lqexpr = replace(lqexpr, {{childExpr,taco::Access(t)}});
          }
          auto childCode = lower(childTarget, child, childExpr, exhausted, ctx);
          util::append(caseBody, childCode);
        }

        // Emit code to compute and store/assign result
        if (emitCompute &&
            (ivarCase == LAST_FREE || ivarCase == BELOW_LAST_FREE)) {
          emitComputeExpr(target, indexVar, lqexpr, ctx, &caseBody, accumulate);
        }
      }
      else {
        // Recursive call to emit iteration graph children
        vector<IndexExpr> childVars;
        for (auto& child : iterationGraph.getChildren(indexVar)) {
          IndexExpr childExpr = lqexpr;
          Target childTarget = target;
          if (ivarCase == LAST_FREE || ivarCase == BELOW_LAST_FREE) {
            // Extract the expression to compute at the next level. If there's no
            // computation on the next level (for this lattice case) then skip it.
            childExpr = getSubExpr(lqexpr, iterationGraph.getDescendants(child));
            if (!childExpr.defined()) continue;

            // Reduce child expression into temporary
            TensorVar t("t" + child.getName(), childExpr.getDataType());
            Expr tensorVarExpr = Var::make(t.getName(), childExpr.getDataType());
            ctx.temporaries.insert({t, tensorVarExpr});
            childTarget.tensor = tensorVarExpr;
            childTarget.pos    = Expr();
            if (emitCompute) {
              Expr zero = ir::Literal::zero(tensorVarExpr.type());
              caseBody.push_back(VarDecl::make(tensorVarExpr, zero));
            }

            // Rewrite lqExpr to substitute the expression computed at the next
            // level with the temporary
            IndexExpr childVar = taco::Access(t);
            lqexpr = replace(lqexpr, {{childExpr,childVar}});
            childVars.push_back(childVar);
          }

          auto childCode = lower(childTarget, child, childExpr, exhausted, ctx);
          util::append(caseBody, childCode);
        }

        // Emit code to compute and store/assign result
        if (emitCompute && (ivarCase==LAST_FREE || ivarCase==BELOW_LAST_FREE)) {
          /// Multiply expressions computed sub-expressions
          auto currentExprs = getAvailableExpressions(lqexpr, iterationGraph.getAncestors(indexVar));
          auto factors = util::combine(currentExprs,childVars);
          taco_iassert(factors.size() > 0);
          IndexExpr expr = factors[0];
          for (auto& factor : util::excludeFirst(factors)) {
            expr = expr * factor;
          }
          emitComputeExpr(target, indexVar, expr, ctx, &caseBody, accumulate);
        }
      }

      if (resultIterator.defined()) {
        Iterator nextResultIterator = (ivarCase == LAST_FREE) ? Iterator() :
            ctx.iterators[resultPath.getStep(resultStep.getStep() + 1)];
        if (!nextResultIterator.defined() ||
            !nextResultIterator.isBranchless()) {
          Expr resultPos = resultIterator.getPosVar();

          std::vector<Stmt> assemblyStmts;

          if (emitAssemble) {
            if (resultIterator.hasAppend()) {
              Stmt appendCoord = resultIterator.getAppendCoord(resultPos, idx);

              if (appendCoord.defined()) {
                assemblyStmts.push_back(appendCoord);
              }
            } else {
              taco_iassert(resultIterator.hasInsert());

              const auto idxVars = getIdxVars(ctx.idxVars, resultIterator, true);
              Stmt insertCoord = resultIterator.getInsertCoord(resultPos, idxVars);

              if (insertCoord.defined()) {
                assemblyStmts.push_back(insertCoord);
              }
            }
          }

          if (resultIterator.hasAppend() && (emitAssemble ||
              ivarCase == LAST_FREE)) {
            Expr nextPos = ir::Add::make(resultPos, 1ll);
            Stmt incPos = Assign::make(resultPos, nextPos);
            assemblyStmts.push_back(incPos);
          }

          Iterator resIter = resultIterator;
          while (resIter.isBranchless()) {
            if (emitAssemble && resIter.hasAppend()) {
              Expr resPos = resIter.getPosVar();
              Expr resParentPos = resIter.getParent().getPosVar();
              Stmt appendEdges = resIter.getAppendEdges(
                  resParentPos, ir::Sub::make(resPos, 1ll), resPos);

              if (appendEdges.defined()) {
                assemblyStmts.push_back(appendEdges);
              }
            }

            resIter = resIter.getParent();
            if (!resIter.getParent().defined()) {
              // No need to emit code for root iterator
              break;
            }

            if (emitAssemble) {
              if (resIter.hasAppend()) {
                Expr resPos = resIter.getPosVar();
                Expr idxVar = ctx.idxVars[resIter];
                Stmt appendCoord = resIter.getAppendCoord(resPos, idxVar);

                if (appendCoord.defined()) {
                  assemblyStmts.push_back(appendCoord);
                }
              //} else {
              //  taco_iassert(resIter.hasInsert());

              //  const auto idxVars = getIdxVars(ctx.idxVars, resIter, true);
              //  Stmt insertCoord = resIter.getInsertCoord(resPos, idxVars);
              //  assemblyStmts.push_back(insertCoord);
              }
            }

            if (resIter.hasAppend()) {
              Expr resPos = resIter.getPosVar();
              Stmt incPos = Assign::make(resPos, ir::Add::make(resPos, 1ll));
              assemblyStmts.push_back(incPos);

              Expr initBegin = ir::Sub::make(resPos, 1ll);
              Stmt initEdges = resIter.getAppendInitEdges(initBegin, resPos);
              if (initEdges.defined()) {
                assemblyStmts.push_back(initEdges);
              }
            }
          }

          if (!assemblyStmts.empty()) {
            Stmt assemblyCode = Block::make(assemblyStmts);
            if (nextResultIterator.defined() &&
                nextResultIterator.hasAppend()) {
              Expr shouldAssemble = Lt::make(nextResultIterator.getBeginVar(),
                                             nextResultIterator.getPosVar());
              assemblyCode = IfThenElse::make(shouldAssemble, assemblyCode);
            }
            caseBody.push_back(assemblyCode);
          }
        }
      }

      // TODO: when merging with switch statement, case bodies need to check
      //       whether inputs accessed with locate are non-zero
      const auto caseIterators = removeIterator(idx, lqRangeIterators);
      Expr cond = mergeWithSwitch ?
          indicatorMask(lpRangeIterators, caseIterators) : [&]() {
          Expr allEqual = allEqualTo(caseIterators, idx);
          Expr allValid = allValidDerefs(lqLocateIterators, guardedIters);
          return simplify(And::make(allEqual, allValid));
        }();
      cases.push_back({cond, Block::make(caseBody)});
    }
    mergeCode.push_back(createIfStatements(cases, lpLattice, ind));

    // Emit code to increment sequential access `pos` variables. Variables that
    // may not be consumed in an iteration (i.e. their iteration space is
    // different from the loop iteration space) are guarded by a conditional:
    // TODO: handle increment of non-unique iterators
    if (emitMerge) {
      // pB1 += (k == kB);
      // pc0 += (k == kc);
      if (mergeWithSwitch) {
        for (size_t i = 0; i < lpRangeIterators.size(); ++i) {
          Iterator iterator = lpRangeIterators[i];
          Expr ivar = iterator.getIteratorVar();
          Expr cmpExpr = Neq::make(BitAnd::make(ind, 1ull << i), 0ull);
          Expr incExpr = Cast::make(cmpExpr, ivar.type());
          Stmt incIVar = Assign::make(ivar, ir::Add::make(ivar, incExpr));
          mergeCode.push_back(incIVar);
        }
      } else {
        for (const auto& iterator : lpRangeIterators) {
          Expr ivar = iterator.getIteratorVar();
          Expr incExpr = (iterator.getCoordVar() == idx || iterator.isFull()) ?
              1ll : [&]() {
                Expr tensorIdx = iterator.getCoordVar();
                return Cast::make(Eq::make(tensorIdx, idx), ivar.type());
              }();
          Stmt inc = Assign::make(ivar, ir::Add::make(ivar, incExpr));
          mergeCode.push_back(inc);
        }
      }
    }

    util::append(loopBody, mergeCode);

    // Emit loop (while loop for merges and for loop for non-merges)
    Stmt mergeLoopBody = Block::make(loopBody);
    Stmt mergeLoop = emitMerge ?
        While::make(noneExhausted(lpRangeIterators), mergeLoopBody) : [&]() {
        Iterator iter = lpRangeIterators[0];
        return For::make(iter.getIteratorVar(), iterFunc.getResults()[0],
                         iterFunc.getResults()[1], 1ll, mergeLoopBody,
                         doParallelize(indexVar, iter.getTensor(), ctx));
      }();
    loops.push_back(mergeLoop);
  }
  util::append(code, loops);

  // Emit a store of the  segment size to the result pos index
  // A2_pos_arr[A1_pos + 1] = A2_pos;
  if (emitAssemble && resultIterator.defined() && resultIterator.hasAppend() &&
      !resultIterator.isBranchless()) {
    Expr resultParentPos = resultIterator.getParent().getPosVar();
    Stmt appendEdges = resultIterator.getAppendEdges(resultParentPos,
        resultIterator.getBeginVar(), resultIterator.getPosVar());

    if (appendEdges.defined()) {
      code.push_back(appendEdges);
    }
  }

  return code;
}

Stmt lower(Assignment assignment, string functionName, set<Property> properties,
           long long allocSize) {
  TensorVar tensorVar = assignment.getLhs().getTensorVar();
  auto name = tensorVar.getName();
  auto indexExpr = assignment.getRhs();
  auto freeVars = assignment.getFreeVars();

  const bool emitAssemble = util::contains(properties, Assemble);
  const bool emitCompute = util::contains(properties, Compute);
  taco_iassert(emitAssemble || emitCompute);

  taco_tassert(!assignment.getOperator().defined() ||
               isa<AddNode>(assignment.getOperator().ptr));
  if (isa<AddNode>(assignment.getOperator().ptr)) {
    properties.insert(Accumulate);
  }

  Schedule schedule = tensorVar.getSchedule();

  // Pack the tensor and it's expression operands into the parameter list
  vector<Expr> parameters;
  vector<Expr> results;
  map<TensorVar,Expr> tensorVars;
  tie(parameters,results,tensorVars) = getTensorVars(assignment);
  taco_iassert(results.size() == 1) << "An expression can only have one result";

  IterationGraph iterationGraph = IterationGraph::make(assignment);
  Ctx ctx(iterationGraph, properties, tensorVars);

  std::vector<Stmt> init, body, finalize;

  // Lower the iteration graph
  auto& roots = ctx.iterationGraph.getRoots();
  TensorPath resultPath = ctx.iterationGraph.getResultTensorPath();

  // Lower tensor expressions
  if (roots.size() > 0) {
    Iterator resultIterator = (resultPath.getSize() > 0)
        ? ctx.iterators[resultPath.getLastStep()]
        : ctx.iterators.getRoot(resultPath);  // e.g. `a = b(i) * c(i)`
    Target target;
    target.tensor = GetProperty::make(resultIterator.getTensor(),
                                      TensorProperty::Values);
    target.pos = resultIterator.getPosVar();

    Expr prevSz = 1ll;
    for (auto& indexVar : resultPath.getVariables()) {
      Iterator iter = ctx.iterators[resultPath.getStep(indexVar)];
      Expr sz = iter.hasAppend() ? 0ll :
                simplify(ir::Mul::make(prevSz, iter.getSize()));

      if (emitAssemble) {
        Stmt initLevel = iter.hasAppend() ?
                         iter.getAppendInitLevel(prevSz, sz) :
                         iter.getInsertInitLevel(prevSz, sz);
        if (initLevel.defined()) {
          init.push_back(initLevel);
        }
      }

      if (iter.hasAppend() && (emitAssemble ||
          indexVar == resultPath.getVariables().back())) {
        // Emit code to initialize result pos variable
        Stmt initIter = VarDecl::make(iter.getPosVar(), 0ll);
        body.push_back(initIter);
      }

      prevSz = sz;
    }

    if (emitCompute) {
      Expr valsSize = GetProperty::make(resultIterator.getTensor(),
                                        TensorProperty::ValuesSize);
      Expr sz = (isa<ir::Literal>(prevSz) &&
                 to<ir::Literal>(prevSz)->equalsScalar(0)) ?
                (emitAssemble ? allocSize : valsSize) : prevSz;

      if (emitAssemble) {
        const std::string valsCapacityName = name + "_vals_capacity";
        ctx.valsCapacity = Var::make(valsCapacityName, Int());

        Stmt initValsCapacity = VarDecl::make(ctx.valsCapacity, sz);
        Stmt allocVals = Allocate::make(target.tensor, sz);

        init.push_back(initValsCapacity);
        init.push_back(allocVals);
      }

      // Emit code to zero result value array, if the output is dense and if
      // either an output mode is merged with a sparse input mode or if the
      // emitted code is a scatter code.
      Expr zero = ir::Literal::zero(target.tensor.type());
      if (!util::contains(properties, Accumulate)) {
        if (resultPath.getSize() == 0) {
          taco_iassert(isa<ir::Literal>(sz)&&
                       to<ir::Literal>(sz)->equalsScalar(1));
          body.push_back(Store::make(target.tensor, 0ll, zero));
        } else if (resultIterator.hasInsert() && needsZero(ctx) &&
                   (!isa<ir::Literal>(sz) ||
                   !to<ir::Literal>(sz)->equalsScalar(allocSize))) {
          Expr iterVar = Var::make("p" + name, Int());
<<<<<<< HEAD
          Stmt zeroStmt = Store::make(target.tensor, iterVar, 0.0);
          body.push_back(For::make(iterVar, 0ll, sz, 1ll, zeroStmt, LoopKind::Static));
=======
          Stmt zeroStmt = Store::make(target.tensor, iterVar, zero);
          body.push_back(For::make(iterVar, 0ll, sz, 1ll, zeroStmt));
>>>>>>> 73ee2886
        }
      }
    }

    for (auto& root : roots) {
      // TODO: check if generated loop nest is required (i.e., if it modifies
      //       output arrays)
      auto loopNest = lower(target, root, indexExpr, {}, ctx);
      util::append(body, loopNest);
    }

    if (emitAssemble) {
      Expr prevSz = 1ll;
      for (auto& indexVar : resultPath.getVariables()) {
        Iterator iter = ctx.iterators[resultPath.getStep(indexVar)];
        Expr sz = iter.hasAppend() ? iter.getPosVar() :
                  simplify(ir::Mul::make(prevSz, iter.getSize()));

        Stmt finalizeLevel = iter.hasAppend() ?
                             iter.getAppendFinalizeLevel(prevSz, sz) :
                             iter.getInsertFinalizeLevel(prevSz, sz);
        if (finalizeLevel.defined()) {
          finalize.push_back(finalizeLevel);
        }

        prevSz = sz;
      }

      // Allocate values array after assembling indices if not simultaneously
      // performing compute.
      if (!emitCompute) {
        Expr valsSize = GetProperty::make(resultIterator.getTensor(),
                                          TensorProperty::ValuesSize);

        Stmt allocVals = Allocate::make(target.tensor, prevSz);
        Stmt storeValsSize = Assign::make(valsSize, prevSz);

        finalize.push_back(allocVals);
        finalize.push_back(storeValsSize);
      }
    }
  }
  // Lower scalar expressions
  else {
    TensorPath resultPath = ctx.iterationGraph.getResultTensorPath();
    Expr resultTensorVar = ctx.iterators.getRoot(resultPath).getTensor();
    Expr vals = GetProperty::make(resultTensorVar, TensorProperty::Values);
    if (emitAssemble) {
      Stmt allocVals = Allocate::make(vals, 1ll);
      init.push_back(allocVals);
    }
    if (emitCompute) {
      Expr expr = lowerToScalarExpression(indexExpr, ctx.iterators,
                                          ctx.iterationGraph,
                                          map<TensorVar,Expr>());
      Stmt compute = Store::make(vals, 0ll, expr);
      body.push_back(compute);
    }
  }

  if (!init.empty()) {
    init.push_back(BlankLine::make());
    body = util::combine(init, body);
  }
  if (!finalize.empty()) {
    body.push_back(BlankLine::make());
    util::append(body, finalize);
  }

  return Function::make(functionName, results, parameters, Block::make(body));
}

}}<|MERGE_RESOLUTION|>--- conflicted
+++ resolved
@@ -964,13 +964,8 @@
                    (!isa<ir::Literal>(sz) ||
                    !to<ir::Literal>(sz)->equalsScalar(allocSize))) {
           Expr iterVar = Var::make("p" + name, Int());
-<<<<<<< HEAD
-          Stmt zeroStmt = Store::make(target.tensor, iterVar, 0.0);
+          Stmt zeroStmt = Store::make(target.tensor, iterVar, zero);
           body.push_back(For::make(iterVar, 0ll, sz, 1ll, zeroStmt, LoopKind::Static));
-=======
-          Stmt zeroStmt = Store::make(target.tensor, iterVar, zero);
-          body.push_back(For::make(iterVar, 0ll, sz, 1ll, zeroStmt));
->>>>>>> 73ee2886
         }
       }
     }
