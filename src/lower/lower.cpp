--- conflicted
+++ resolved
@@ -445,13 +445,8 @@
           string posArrName = resultTensorName + to_string(nextStep + 1) + "_pos";
           Expr posArr = GetProperty::make(resultIterator.getTensor(),
                                           TensorProperty::Indices,
-<<<<<<< HEAD
-                                          step, 0, posArrName);
+                                          nextStep, 0, posArrName);
           Expr producedVals = Gt::make(Load::make(posArr, Add::make(rpos, (long long) 1)),
-=======
-                                          nextStep, 0, posArrName);
-          Expr producedVals = Gt::make(Load::make(posArr, Add::make(rpos,1)),
->>>>>>> 477891ac
                                        Load::make(posArr, rpos));
           posInc = IfThenElse::make(producedVals, posInc);
         }
