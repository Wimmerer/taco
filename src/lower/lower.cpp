#include "taco/lower/lower.h"

#include <algorithm>
#include <vector>
#include <list>
#include <set>
#include <map>

#include "taco/index_notation/index_notation.h"
#include "taco/index_notation/index_notation_nodes.h"

#include "taco/ir/ir.h"
#include "taco/ir/simplify.h"
#include "ir/ir_generators.h"

#include "taco/lower/lowerer_impl.h"
#include "taco/lower/iterator.h"
#include "mode_access.h"

#include "error/error_checks.h"
#include "taco/error/error_messages.h"
#include "taco/util/name_generator.h"
#include "taco/util/collections.h"
#include "taco/util/strings.h"

#include "taco/ir/ir_verifier.h"

using namespace std;
using namespace taco::ir;

namespace taco {


// class Lowerer
Lowerer::Lowerer() : impl(new LowererImpl()) {
}

Lowerer::Lowerer(LowererImpl* impl) : impl(impl) {
}

std::shared_ptr<LowererImpl> Lowerer::getLowererImpl() {
  return impl;
}

ir::Stmt lower(IndexStmt stmt, std::string name, bool assemble, bool compute,
               Lowerer lowerer) {
  string reason;
  taco_iassert(isLowerable(stmt, &reason))
      << "Not lowerable, because " << reason << ": " << stmt;
  ir::Stmt lowered = lowerer.getLowererImpl()->lower(stmt, name, assemble, compute);

<<<<<<< HEAD
#if TACO_ASSERTS
=======
>>>>>>> 433a6ad2
  std::string messages;
  verify(lowered, &messages);
  if (!messages.empty()) {
    std::cerr << "Verifier messages:\n" << messages << "\n";
  }
#endif
  
  return lowered;
}


bool isLowerable(IndexStmt stmt, std::string* reason) {
  INIT_REASON(reason);

  // Must be concrete index notation
  string r;
  if (!isConcreteNotation(stmt, &r)) {
    *reason = "the index statement is not in concrete index notation, because "
            + r;
    return false;
  }

  // Check for transpositions
//  if (!error::containsTranspose(this->getFormat(), freeVars, indexExpr)) {
//    *reason = error::expr_transposition;
//  }

  return true;
}

}<|MERGE_RESOLUTION|>--- conflicted
+++ resolved
@@ -49,10 +49,7 @@
       << "Not lowerable, because " << reason << ": " << stmt;
   ir::Stmt lowered = lowerer.getLowererImpl()->lower(stmt, name, assemble, compute);
 
-<<<<<<< HEAD
 #if TACO_ASSERTS
-=======
->>>>>>> 433a6ad2
   std::string messages;
   verify(lowered, &messages);
   if (!messages.empty()) {
