#include "taco/expr/expr.h"

#include "error/error_checks.h"
#include "error/error_messages.h"
#include "taco/type.h"
#include "taco/format.h"
#include "taco/expr/schedule.h"
#include "taco/expr/expr_nodes.h"
#include "taco/util/name_generator.h"

using namespace std;

namespace taco {

// class ExprNode
ExprNode::ExprNode() : operatorSplits(new vector<OperatorSplit>) {
  }

void ExprNode::splitOperator(IndexVar old, IndexVar left, IndexVar right) {
  operatorSplits->push_back(OperatorSplit(this, old, left, right));
}

const std::vector<OperatorSplit>& ExprNode::getOperatorSplits() const {
  return *operatorSplits;
}


// class IndexExpr
IndexExpr::IndexExpr(int val) : IndexExpr(new IntImmNode(val)) {
}

IndexExpr::IndexExpr(double val) : IndexExpr(new DoubleImmNode(val)) {
}

IndexExpr::IndexExpr(float val) : IndexExpr(new FloatImmNode(val)) {
}

IndexExpr IndexExpr::operator-() {
  return new NegNode(this->ptr);
}

void IndexExpr::splitOperator(IndexVar old, IndexVar left, IndexVar right) {
  const_cast<ExprNode*>(this->ptr)->splitOperator(old, left, right);
}

void IndexExpr::accept(ExprVisitorStrict *v) const {
  ptr->accept(v);
}

std::ostream& operator<<(std::ostream& os, const IndexExpr& expr) {
  if (!expr.defined()) return os << "Expr()";
  expr.ptr->print(os);
  return os;
}


// class Read
Access::Access(const Node* n) : IndexExpr(n) {
}

Access::Access(const TensorVar& tensor, const std::vector<IndexVar>& indices)
    : Access(new Node(tensor, indices)) {
}

const Access::Node* Access::getPtr() const {
  return static_cast<const Node*>(ptr);
}

const TensorVar& Access::getTensorVar() const {
  return getPtr()->tensorVar;
}

const std::vector<IndexVar>& Access::getIndexVars() const {
  return getPtr()->indexVars;
}

void Access::operator=(const IndexExpr& expr) {
  TensorVar result = getTensorVar();
  taco_uassert(!result.getIndexExpr().defined()) << "Cannot reassign " <<result;
  result.setIndexExpression(getIndexVars(), expr);
}

void Access::operator=(const Access& expr) {
  operator=(static_cast<IndexExpr>(expr));
}

void Access::operator+=(const IndexExpr& expr) {
  TensorVar result = getTensorVar();
  taco_uassert(!result.getIndexExpr().defined()) << "Cannot reassign " <<result;
  // TODO: check that result format is dense. For now only support accumulation
  /// into dense. If it's not dense, then we can insert an operator split.
  result.setIndexExpression(getIndexVars(), expr, true);
}

void Access::operator+=(const Access& expr) {
  operator+=(static_cast<IndexExpr>(expr));
}

// Operators
IndexExpr operator+(const IndexExpr& lhs, const IndexExpr& rhs) {
  return new AddNode(lhs, rhs);
}

IndexExpr operator-(const IndexExpr& lhs, const IndexExpr& rhs) {
  return new SubNode(lhs, rhs);
}

IndexExpr operator*(const IndexExpr& lhs, const IndexExpr& rhs) {
  return new MulNode(lhs, rhs);
}

IndexExpr operator/(const IndexExpr& lhs, const IndexExpr& rhs) {
  return new DivNode(lhs, rhs);
}


// class IndexVar
struct IndexVar::Content {
  string name;
};

IndexVar::IndexVar() : IndexVar(util::uniqueName('i')) {}

IndexVar::IndexVar(const std::string& name) : content(new Content) {
  content->name = name;
}

std::string IndexVar::getName() const {
  return content->name;
}

bool operator==(const IndexVar& a, const IndexVar& b) {
  return a.content == b.content;
}

bool operator<(const IndexVar& a, const IndexVar& b) {
  return a.content < b.content;
}

std::ostream& operator<<(std::ostream& os, const IndexVar& var) {
  return os << var.getName();
}


// class TensorVar
struct TensorVar::Content {
  string name;
  Type type;
  Format format;

  vector<IndexVar> freeVars;
  IndexExpr indexExpr;
  bool accumulate;

  Schedule schedule;
};

TensorVar::TensorVar() : TensorVar(Type()) {
}

TensorVar::TensorVar(const Type& type) : TensorVar(type, Dense) {
}

TensorVar::TensorVar(const std::string& name, const Type& type)
    : TensorVar(name, type, Dense) {
}

TensorVar::TensorVar(const Type& type, const Format& format)
    : TensorVar(util::uniqueName('A'), type, format) {
}

TensorVar::TensorVar(const string& name, const Type& type, const Format& format)
    : content(new Content) {
  content->name = name;
  content->type = type;
  content->format = format;
}

std::string TensorVar::getName() const {
  return content->name;
}

int TensorVar::getOrder() const {
  return content->type.getShape().getOrder();
}

const Type& TensorVar::getType() const {
  return content->type;
}

const Format& TensorVar::getFormat() const {
  return content->format;
}

const std::vector<IndexVar>& TensorVar::getFreeVars() const {
  return content->freeVars;
}

const IndexExpr& TensorVar::getIndexExpr() const {
  return content->indexExpr;
}

bool TensorVar::isAccumulating() const {
  return content->accumulate;
}

const Schedule& TensorVar::getSchedule() const {
  struct GetSchedule : public ExprVisitor {
    using ExprVisitor::visit;
    Schedule schedule;
    void visit(const BinaryExprNode* expr) {
      for (auto& operatorSplit : expr->getOperatorSplits()) {
        schedule.addOperatorSplit(operatorSplit);
      }
    }
  };
  GetSchedule getSchedule;
  content->schedule.clearOperatorSplits();
  getSchedule.schedule = content->schedule;
  getIndexExpr().accept(&getSchedule);
  return content->schedule;
}


void TensorVar::setIndexExpression(vector<IndexVar> freeVars,
                                   IndexExpr indexExpr, bool accumulate) {
  auto shape = getType().getShape();
  taco_uassert(error::dimensionsTypecheck(freeVars, indexExpr, shape))
      << error::expr_dimension_mismatch << " "
      << error::dimensionTypecheckErrors(freeVars, indexExpr, shape);

  // The following are index expressions the implementation doesn't currently
  // support, but that are planned for the future.
  taco_uassert(!error::containsTranspose(this->getFormat(), freeVars, indexExpr))
      << error::expr_transposition;
  taco_uassert(!error::containsDistribution(freeVars, indexExpr))
      << error::expr_distribution;

  content->freeVars = freeVars;
  content->indexExpr = indexExpr;
  content->accumulate = accumulate;
}

const Access TensorVar::operator()(const std::vector<IndexVar>& indices) const {
  taco_uassert((int)indices.size() == getOrder()) <<
      "A tensor of order " << getOrder() << " must be indexed with " <<
      getOrder() << " variables, but is indexed with:  " << util::join(indices);
  return Access(new AccessNode(*this, indices));
}

Access TensorVar::operator()(const std::vector<IndexVar>& indices) {
  taco_uassert((int)indices.size() == getOrder()) <<
      "A tensor of order " << getOrder() << " must be indexed with " <<
      getOrder() << " variables, but is indexed with:  " << util::join(indices);
  return Access(new AccessNode(*this, indices));
}

bool operator==(const TensorVar& a, const TensorVar& b) {
  return a.content == b.content;
}

bool operator<(const TensorVar& a, const TensorVar& b) {
  return a.content < b.content;
}

std::ostream& operator<<(std::ostream& os, const TensorVar& var) {
  return os << var.getName() << " : " << var.getType();
}


set<IndexVar> getIndexVars(const TensorVar& tensor) {
  set<IndexVar> indexVars(tensor.getFreeVars().begin(), tensor.getFreeVars().end());
  match(tensor.getIndexExpr(),
    function<void(const AccessNode*)>([&indexVars](const AccessNode* op) {
      indexVars.insert(op->indexVars.begin(), op->indexVars.end());
    })
  );
  return indexVars;
}

map<IndexVar,Dimension> getIndexVarRanges(const TensorVar& tensor) {
  map<IndexVar, Dimension> indexVarRanges;

  auto& freeVars = tensor.getFreeVars();
  auto& type = tensor.getType();
  for (size_t i = 0; i < freeVars.size(); i++) {
    indexVarRanges.insert({freeVars[i], type.getShape().getDimension(i)});
  }

  match(tensor.getIndexExpr(),
    function<void(const AccessNode*)>([&indexVarRanges](const AccessNode* op) {
      auto& tensor = op->tensorVar;
      auto& vars = op->indexVars;
      auto& type = tensor.getType();
      for (size_t i = 0; i < vars.size(); i++) {
        indexVarRanges.insert({vars[i], type.getShape().getDimension(i)});
      }
    })
  );
<<<<<<< HEAD
  
  return indexVarRanges;
}


// class ExprNode
ExprNode::ExprNode() : operatorSplits(new vector<OperatorSplit>) {
}
  
ExprNode::ExprNode(DataType type) : operatorSplits(new vector<OperatorSplit>), dataType(type) {
}

void ExprNode::splitOperator(IndexVar old, IndexVar left, IndexVar right) {
  operatorSplits->push_back(OperatorSplit(this, old, left, right));
}

DataType ExprNode::getDataType() const {
  return dataType;
}

const std::vector<OperatorSplit>& ExprNode::getOperatorSplits() const {
  return *operatorSplits;
}


// class IndexExpr
IndexExpr::IndexExpr(int val) : IndexExpr(new IntImmNode(val)) {
}

IndexExpr::IndexExpr(double val) : IndexExpr(new DoubleImmNode(val)) {
}

IndexExpr::IndexExpr(float val) : IndexExpr(new FloatImmNode(val)) {
}

IndexExpr IndexExpr::operator-() {
  return new NegNode(this->ptr);
}

void IndexExpr::splitOperator(IndexVar old, IndexVar left, IndexVar right) {
  const_cast<ExprNode*>(this->ptr)->splitOperator(old, left, right);
}
  
DataType IndexExpr::getDataType() const {
  return const_cast<ExprNode*>(this->ptr)->getDataType();
}

void IndexExpr::accept(ExprVisitorStrict *v) const {
  ptr->accept(v);
}

std::ostream& operator<<(std::ostream& os, const IndexExpr& expr) {
  if (!expr.defined()) return os << "Expr()";
  expr.ptr->print(os);
  return os;
}


// class Read
Access::Access(const Node* n) : IndexExpr(n) {
}

Access::Access(const TensorVar& tensor, const std::vector<IndexVar>& indices)
    : Access(new Node(tensor, indices)) {
}

const Access::Node* Access::getPtr() const {
  return static_cast<const Node*>(ptr);
}

const TensorVar& Access::getTensorVar() const {
  return getPtr()->tensorVar;
}

const std::vector<IndexVar>& Access::getIndexVars() const {
  return getPtr()->indexVars;
}

void Access::operator=(const IndexExpr& expr) {
  TensorVar result = getTensorVar();
  taco_uassert(!result.getIndexExpr().defined()) << "Cannot reassign " <<result;
  result.setIndexExpression(getIndexVars(), expr);
}

void Access::operator=(const Access& expr) {
  operator=(static_cast<IndexExpr>(expr));
}

void Access::operator+=(const IndexExpr& expr) {
  TensorVar result = getTensorVar();
  taco_uassert(!result.getIndexExpr().defined()) << "Cannot reassign " <<result;
  // TODO: check that result format is dense. For now only support accumulation
  /// into dense. If it's not dense, then we can insert an operator split.
  result.setIndexExpression(getIndexVars(), expr, true);
}

void Access::operator+=(const Access& expr) {
  operator+=(static_cast<IndexExpr>(expr));
}
=======
>>>>>>> a61fac32

  return indexVarRanges;
}


// functions
IndexExpr simplify(const IndexExpr& expr, const vector<Access>& exhausted) {
  return expr;
}


}<|MERGE_RESOLUTION|>--- conflicted
+++ resolved
@@ -19,6 +19,13 @@
 void ExprNode::splitOperator(IndexVar old, IndexVar left, IndexVar right) {
   operatorSplits->push_back(OperatorSplit(this, old, left, right));
 }
+  
+ExprNode::ExprNode(DataType type) : operatorSplits(new vector<OperatorSplit>), dataType(type) {
+}
+
+DataType ExprNode::getDataType() const {
+  return dataType;
+}
 
 const std::vector<OperatorSplit>& ExprNode::getOperatorSplits() const {
   return *operatorSplits;
@@ -41,6 +48,10 @@
 
 void IndexExpr::splitOperator(IndexVar old, IndexVar left, IndexVar right) {
   const_cast<ExprNode*>(this->ptr)->splitOperator(old, left, right);
+}
+  
+DataType IndexExpr::getDataType() const {
+  return const_cast<ExprNode*>(this->ptr)->getDataType();
 }
 
 void IndexExpr::accept(ExprVisitorStrict *v) const {
@@ -297,109 +308,7 @@
       }
     })
   );
-<<<<<<< HEAD
   
-  return indexVarRanges;
-}
-
-
-// class ExprNode
-ExprNode::ExprNode() : operatorSplits(new vector<OperatorSplit>) {
-}
-  
-ExprNode::ExprNode(DataType type) : operatorSplits(new vector<OperatorSplit>), dataType(type) {
-}
-
-void ExprNode::splitOperator(IndexVar old, IndexVar left, IndexVar right) {
-  operatorSplits->push_back(OperatorSplit(this, old, left, right));
-}
-
-DataType ExprNode::getDataType() const {
-  return dataType;
-}
-
-const std::vector<OperatorSplit>& ExprNode::getOperatorSplits() const {
-  return *operatorSplits;
-}
-
-
-// class IndexExpr
-IndexExpr::IndexExpr(int val) : IndexExpr(new IntImmNode(val)) {
-}
-
-IndexExpr::IndexExpr(double val) : IndexExpr(new DoubleImmNode(val)) {
-}
-
-IndexExpr::IndexExpr(float val) : IndexExpr(new FloatImmNode(val)) {
-}
-
-IndexExpr IndexExpr::operator-() {
-  return new NegNode(this->ptr);
-}
-
-void IndexExpr::splitOperator(IndexVar old, IndexVar left, IndexVar right) {
-  const_cast<ExprNode*>(this->ptr)->splitOperator(old, left, right);
-}
-  
-DataType IndexExpr::getDataType() const {
-  return const_cast<ExprNode*>(this->ptr)->getDataType();
-}
-
-void IndexExpr::accept(ExprVisitorStrict *v) const {
-  ptr->accept(v);
-}
-
-std::ostream& operator<<(std::ostream& os, const IndexExpr& expr) {
-  if (!expr.defined()) return os << "Expr()";
-  expr.ptr->print(os);
-  return os;
-}
-
-
-// class Read
-Access::Access(const Node* n) : IndexExpr(n) {
-}
-
-Access::Access(const TensorVar& tensor, const std::vector<IndexVar>& indices)
-    : Access(new Node(tensor, indices)) {
-}
-
-const Access::Node* Access::getPtr() const {
-  return static_cast<const Node*>(ptr);
-}
-
-const TensorVar& Access::getTensorVar() const {
-  return getPtr()->tensorVar;
-}
-
-const std::vector<IndexVar>& Access::getIndexVars() const {
-  return getPtr()->indexVars;
-}
-
-void Access::operator=(const IndexExpr& expr) {
-  TensorVar result = getTensorVar();
-  taco_uassert(!result.getIndexExpr().defined()) << "Cannot reassign " <<result;
-  result.setIndexExpression(getIndexVars(), expr);
-}
-
-void Access::operator=(const Access& expr) {
-  operator=(static_cast<IndexExpr>(expr));
-}
-
-void Access::operator+=(const IndexExpr& expr) {
-  TensorVar result = getTensorVar();
-  taco_uassert(!result.getIndexExpr().defined()) << "Cannot reassign " <<result;
-  // TODO: check that result format is dense. For now only support accumulation
-  /// into dense. If it's not dense, then we can insert an operator split.
-  result.setIndexExpression(getIndexVars(), expr, true);
-}
-
-void Access::operator+=(const Access& expr) {
-  operator+=(static_cast<IndexExpr>(expr));
-}
-=======
->>>>>>> a61fac32
-
   return indexVarRanges;
 }
 
