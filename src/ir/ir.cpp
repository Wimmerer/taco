#include "taco/ir/ir.h"
#include "taco/ir/ir_visitor.h"
#include "taco/ir/ir_rewriter.h"
#include "taco/ir/ir_printer.h"
#include "taco/index_notation/index_notation.h"

#include "taco/error.h"
#include "taco/util/strings.h"
#include "taco/type.h"
#include "taco/spatial.h"
#include <execinfo.h>

namespace taco {
namespace ir {

// class Expr
Expr::Expr(bool n) : IRHandle(Literal::make(n)) {
}

Expr::Expr(int8_t n) : IRHandle(Literal::make(n)) {
}

Expr::Expr(int16_t n) : IRHandle(Literal::make(n)) {
}

Expr::Expr(int32_t n) : IRHandle(Literal::make(n)) {
}

Expr::Expr(int64_t n) : IRHandle(Literal::make(n)) {
}

Expr::Expr(uint8_t n) : IRHandle(Literal::make(n)) {
}

Expr::Expr(uint16_t n) : IRHandle(Literal::make(n)) {
}

Expr::Expr(uint32_t n) : IRHandle(Literal::make(n)) {
}

Expr::Expr(uint64_t n) : IRHandle(Literal::make(n)) {
}

Expr::Expr(float n) : IRHandle(Literal::make(n)) {
}

Expr::Expr(double n) : IRHandle(Literal::make(n)) {
}

Expr::Expr(std::complex<float> n) : IRHandle(Literal::make(n)) {
}

Expr::Expr(std::complex<double> n) : IRHandle(Literal::make(n)) {
}

Expr Literal::zero(Datatype datatype) {
  Expr zero;
  switch (datatype.getKind()) {
    case Datatype::Bool:
      zero = Literal::make(false);
      break;
    case Datatype::UInt8:
      zero = Literal::make((uint8_t)0);
      break;
    case Datatype::UInt16:
      zero = Literal::make((uint16_t)0);
      break;
    case Datatype::UInt32:
      zero = Literal::make((uint32_t)0);
      break;
    case Datatype::UInt64:
      zero = Literal::make((uint64_t)0);
      break;
    case Datatype::UInt128:
      taco_not_supported_yet;
      break;
    case Datatype::Int8:
      zero = Literal::make((int8_t)0);
      break;
    case Datatype::Int16:
      zero = Literal::make((int16_t)0);
      break;
    case Datatype::Int32:
      zero = Literal::make((int32_t)0);
      break;
    case Datatype::Int64:
      zero = Literal::make((int64_t)0);
      break;
    case Datatype::Int128:
      taco_not_supported_yet;
      break;
    case Datatype::Float32:
      zero = Literal::make((float)0.0);
      break;
    case Datatype::Float64:
      zero = Literal::make((double)0.0);
      break;
    case Datatype::Complex64:
      zero = Literal::make(std::complex<float>());
      break;
    case Datatype::Complex128:
      zero = Literal::make(std::complex<double>());
      break;
    case Datatype::Undefined:
      taco_ierror;
      break;
  }
    taco_iassert(zero.defined());
    return zero;
}

Literal::~Literal() {
  free(value.get());
}

bool Literal::getBoolValue() const {
  taco_iassert(type.isBool()) << "Type must be boolean";
  return getValue<bool>();
}

int64_t Literal::getIntValue() const {
  taco_iassert(type.isInt()) << "Type must be integer";
  switch (type.getKind()) {
    case Datatype::Int8:
      return getValue<int8_t>();
    case Datatype::Int16:
      return getValue<int16_t>();
    case Datatype::Int32:
      return getValue<int32_t>();
    case Datatype::Int64:
      return getValue<int64_t>();
    case Datatype::Int128:
      taco_not_supported_yet;
    default:
      break;
  }
  taco_ierror << "not an integer type";
  return 0ll;
}

uint64_t Literal::getUIntValue() const {
  taco_iassert(type.isUInt()) << "Type must be unsigned integer";
  switch (type.getKind()) {
    case Datatype::UInt8:
      return getValue<uint8_t>();
    case Datatype::UInt16:
      return getValue<uint16_t>();
    case Datatype::UInt32:
      return getValue<uint32_t>();
    case Datatype::UInt64:
      return getValue<uint64_t>();
    case Datatype::UInt128:
      taco_not_supported_yet;
    default:
      break;
  }
  taco_ierror << "not an unsigned integer type";
  return 0ull;
}

double Literal::getFloatValue() const {
  taco_iassert(type.isFloat()) << "Type must be floating point";
  switch (type.getKind()) {
    case Datatype::Float32:
      static_assert(sizeof(float) == 4, "Float not 32 bits");
      return getValue<float>();
    case Datatype::Float64:
      return getValue<double>();
    default:
      break;
  }
  taco_ierror << "not a floating point type";
  return 0.0;
}

std::complex<double> Literal::getComplexValue() const {
  taco_iassert(type.isComplex()) << "Type must be a complex number";
  switch (type.getKind()) {
    case Datatype::Complex64:
      return getValue<std::complex<float>>();
    case Datatype::Complex128:
      return getValue<std::complex<double>>();
    default:
      break;
  }
  taco_ierror << "not a floating point type";
  return 0.0;
}

template <typename T> bool compare(const Literal* literal, double val) {
      return literal->getValue<T>() == static_cast<T>(val);
}

bool Literal::equalsScalar(double scalar) const {
  switch (type.getKind()) {
    case Datatype::Bool:
      return compare<bool>(this, scalar);
    break;
    case Datatype::UInt8:
      return compare<uint8_t>(this, scalar);
    break;
    case Datatype::UInt16:
      return compare<uint16_t>(this, scalar);
    break;
    case Datatype::UInt32:
      return compare<uint32_t>(this, scalar);
    break;
    case Datatype::UInt64:
      return compare<uint64_t>(this, scalar);
    break;
    case Datatype::UInt128:
      taco_not_supported_yet;
    break;
    case Datatype::Int8:
      return compare<int8_t>(this, scalar);
    break;
    case Datatype::Int16:
      return compare<int16_t>(this, scalar);
    break;
    case Datatype::Int32:
      return compare<int32_t>(this, scalar);
    break;
    case Datatype::Int64:
      return compare<int64_t>(this, scalar);
    break;
    case Datatype::Int128:
      taco_not_supported_yet;
    break;
    case Datatype::Float32:
      return compare<float>(this, scalar);
    break;
    case Datatype::Float64:
      return compare<double>(this, scalar);
    break;
    case Datatype::Complex64:
      return compare<std::complex<float>>(this, scalar);
    break;
    case Datatype::Complex128:
      return compare<std::complex<double>>(this, scalar);
    break;
    case Datatype::Undefined:
      taco_not_supported_yet;
    break;
  }
  return false;
}

Expr Var::make(std::string name, Datatype type, 
               bool is_ptr, bool is_tensor,
               bool is_parameter, MemoryLocation memoryLocation) {
  Var *var = new Var;
  var->type = type;
  var->name = name;

  // TODO: is_ptr and is_tensor should be part of type
  var->is_ptr = is_ptr;
  var->is_tensor = is_tensor;
  var->is_parameter = is_parameter;

  var->memoryLocation = memoryLocation;

  return var;
}

Expr Neg::make(Expr a) {
  Neg *neg = new Neg;
  neg->a = a;
  neg->type = a.type();
  return neg;
}

Expr Sqrt::make(Expr a) {
  Sqrt *sqrt = new Sqrt;
  sqrt->a = a;
  sqrt->type = a.type();
  return sqrt;
}

// Binary Expressions
// helper
Datatype max_expr_type(Expr a, Expr b);
Datatype max_expr_type(Expr a, Expr b) {
  return max_type(a.type(), b.type());
}

Expr Add::make(Expr a, Expr b) {
  return Add::make(a, b, max_expr_type(a, b));
}

Expr Add::make(Expr a, Expr b, Datatype type) {
<<<<<<< HEAD
  //if (a.type().isBool() || b.type().isBool()) {
  //  std::cout << a << std::endl;
  //  std::cout << b << std::endl;
  //  void* callstack[128];
  //  int i, frames = backtrace(callstack, 128);
  //  char** strs = backtrace_symbols(callstack, frames);
  //  for (i = 0; i < frames; ++i) {
  //    printf("%s\n", strs[i]);
  //  }
  //  free(strs);
  //}
=======
>>>>>>> 97edc844
  taco_iassert((!a.type().isBool() || (isa<Var>(a) && a.as<Var>()->is_ptr)) &&
            (!b.type().isBool() || (isa<Var>(b) && b.as<Var>()->is_ptr))) <<
      "Can't do arithmetic on booleans.";

  Add *add = new Add;
  add->type = type;
  add->a = a;
  add->b = b;
  return add;
}

Expr Sub::make(Expr a, Expr b) {
  return Sub::make(a, b, max_expr_type(a, b));
}

Expr Sub::make(Expr a, Expr b, Datatype type) {
  taco_iassert(!a.type().isBool() && !b.type().isBool()) <<
      "Can't do arithmetic on booleans.";
  
  Sub *sub = new Sub;
  sub->type = type;
  sub->a = a;
  sub->b = b;
  return sub;
}

Expr Mul::make(Expr a, Expr b) {
  return Mul::make(a, b, max_expr_type(a, b));
}

Expr Mul::make(Expr a, Expr b, Datatype type) {
  taco_iassert(!a.type().isBool() && !b.type().isBool()) <<
      "Can't do arithmetic on booleans.";
  
  Mul *mul = new Mul;
  mul->type = type;
  mul->a = a;
  mul->b = b;
  return mul;
}

Expr Div::make(Expr a, Expr b) {
  return Div::make(a, b, max_expr_type(a, b));
}

Expr Div::make(Expr a, Expr b, Datatype type) {
  taco_iassert(!a.type().isBool() && !b.type().isBool()) <<
      "Can't do arithmetic on booleans.";
  
  Div *div = new Div;
  div->type = type;
  div->a = a;
  div->b = b;
  return div;
}

Expr Rem::make(Expr a, Expr b) {
  return Rem::make(a, b, max_expr_type(a, b));
}

Expr Rem::make(Expr a, Expr b, Datatype type) {
  taco_iassert(!a.type().isBool() && !b.type().isBool()) <<
      "Can't do arithmetic on booleans.";
  
  Rem *rem = new Rem;
  rem->type = type;
  rem->a = a;
  rem->b = b;
  return rem;
}

Expr Min::make(Expr a, Expr b) {
  return Min::make({a, b}, max_expr_type(a, b));
}

Expr Min::make(Expr a, Expr b, Datatype type) {
  return Min::make({a, b}, type);
}

Expr Min::make(std::vector<Expr> operands) {
  taco_iassert(operands.size() > 0);
  return Min::make(operands, operands[0].type());
}

Expr Min::make(std::vector<Expr> operands, Datatype type) {
  Min* min = new Min;
  min->operands = operands;
  min->type = type;
  return min;
}

Expr Max::make(Expr a, Expr b) {
  return Max::make(a, b, max_expr_type(a, b));
}

Expr Max::make(Expr a, Expr b, Datatype type) {
  taco_iassert(!a.type().isBool() && !b.type().isBool()) <<
      "Can't do arithmetic on booleans.";

  return Max::make({a, b}, type);
}

Expr Max::make(std::vector<Expr> operands) {
  taco_iassert(operands.size() > 0);
  return Max::make(operands, operands[0].type());
}

Expr Max::make(std::vector<Expr> operands, Datatype type) {
  Max* max = new Max;
  max->operands = operands;
  max->type = type;
  return max;
}

Expr BitAnd::make(Expr a, Expr b) {
  BitAnd *bitAnd = new BitAnd;
  bitAnd->type = UInt();
  bitAnd->a = a;
  bitAnd->b = b;
  return bitAnd;
}

Expr BitOr::make(Expr a, Expr b) {
  BitOr *bitOr = new BitOr;
  bitOr->type = UInt();
  bitOr->a = a;
  bitOr->b = b;
  return bitOr;
}

// Boolean binary ops
Expr Eq::make(Expr a, Expr b) {
  Eq *eq = new Eq;
  eq->type = Bool;
  eq->a = a;
  eq->b = b;
  return eq;
}

Expr Neq::make(Expr a, Expr b) {
  Neq *neq = new Neq;
  neq->type = Bool;
  neq->a = a;
  neq->b = b;
  return neq;
}

Expr Gt::make(Expr a, Expr b) {
  Gt *gt = new Gt;
  gt->type = Bool;
  gt->a = a;
  gt->b = b;
  return gt;
}

Expr Lt::make(Expr a, Expr b) {
  Lt *lt = new Lt;
  lt->type = Bool;
  lt->a = a;
  lt->b = b;
  return lt;
}

Expr Gte::make(Expr a, Expr b) {
  Gte *gte = new Gte;
  gte->type = Bool;
  gte->a = a;
  gte->b = b;
  return gte;
}

Expr Lte::make(Expr a, Expr b) {
  Lte *lte = new Lte;
  lte->type = Bool;
  lte->a = a;
  lte->b = b;
  return lte;
}

Expr Or::make(Expr a, Expr b) {
  Or *ornode = new Or;
  ornode->type = Bool;
  ornode->a = a;
  ornode->b = b;
  return ornode;
}

Expr And::make(Expr a, Expr b) {
  And *andnode = new And;
  andnode->type = Bool;
  andnode->a = a;
  andnode->b = b;
  return andnode;
}

Expr Cast::make(Expr a, Datatype newType) {
  Cast *cast = new Cast;
  cast->type = newType;
  cast->a = a;
  return cast;
}

Expr Call::make(const std::string& func, const std::vector<Expr>& args, 
                Datatype type) {
  Call *call = new Call;
  call->type = type;
  call->func = func;
  call->args = args;
  return call;
}

// Load
Expr Load::make(Expr arr) {
  return Load::make(arr, Literal::make((int64_t)0));
}

Expr Load::make(Expr arr, Expr loc, MemoryLocation mem_loc) {
  taco_iassert(loc.type().isInt() || loc.type().isUInt()) 
      << "Can't load from a non-integer offset";
  Load *load = new Load;
  load->type = arr.type();
  load->arr = arr;
  load->loc = loc;
  load->mem_loc = mem_loc;
  return load;
}

// Malloc
Expr Malloc::make(Expr size, MemoryLocation memoryLocation) {
  taco_iassert(size.defined());
  Malloc *malloc = new Malloc;
  malloc->size = size;
  malloc->memoryLocation = memoryLocation;
  return malloc;
}

// Sizeof
Expr Sizeof::make(Type type) {
  Sizeof *szeof = new Sizeof;
  szeof->type = UInt64;
  szeof->sizeofType = type;
  return szeof;
}

// Block
Stmt Block::make() {
  return Block::make({});
}

static bool nop(const Stmt& stmt) {
  if (!stmt.defined()) return true;
  if (isa<Block>(stmt) && to<Block>(stmt)->contents.size() == 0) return true;
  return false;
}

Stmt Block::make(std::vector<Stmt> stmts) {
  Block *block = new Block;
  for (auto& stmt : stmts) {
    if (nop(stmt)) continue;
    block->contents.push_back(stmt);
  }
  return block;
}

Stmt Block::blanks(std::vector<Stmt> stmts) {
  Block *block = new Block;

  // Add first defined statement to result.
  size_t i = 0;
  for (; i < stmts.size(); i++) {
    Stmt stmt = stmts[i];
    if (nop(stmt)) continue;
    block->contents.push_back(stmt);
    break;
  }
  i++;

  // Add additional defined statements to result prefixed with a blank line.
  for (; i < stmts.size(); i++) {
    Stmt stmt = stmts[i];
    if (nop(stmt)) continue;
    block->contents.push_back(BlankLine::make());
    block->contents.push_back(stmt);
  }

  return block;
}

// Scope
Stmt Scope::make(Stmt scopedStmt) {
  taco_iassert(scopedStmt.defined());

  if (isa<Scope>(scopedStmt)) {
    return scopedStmt;
  }

  Scope *scope = new Scope;
  scope->scopedStmt = scopedStmt;
  return scope;
}

// Spatial Only
Stmt Scope::make(Stmt scopedStmt, Expr returnExpr) {
  taco_iassert(scopedStmt.defined());

  if (isa<Scope>(scopedStmt)) {
    return scopedStmt;
  }

  Scope *scope = new Scope;
  scope->scopedStmt = scopedStmt;
  scope->returnExpr = returnExpr;
  return scope;
}

// Store to an array
Stmt Store::make(Expr arr, Expr loc, Expr data, bool use_atomics, ParallelUnit atomic_parallel_unit) {
  Store *store = new Store;
  store->arr = arr;
  store->loc = loc;
  store->data = data;
  store->use_atomics = use_atomics;
  store->atomic_parallel_unit = atomic_parallel_unit;
  return store;
}

Stmt Store::make(Expr arr, Expr loc, Expr data, MemoryLocation lhsMemLoc, MemoryLocation rhsMemLoc, bool use_atomics, ParallelUnit atomic_parallel_unit) {
  Store *store = new Store;
  store->arr = arr;
  store->loc = loc;
  store->data = data;
  store->use_atomics = use_atomics;
  store->atomic_parallel_unit = atomic_parallel_unit;
  store->lhs_mem_loc = lhsMemLoc;
  store->rhs_mem_loc = rhsMemLoc;
  return store;
}

// Conditional
Stmt IfThenElse::make(Expr cond, Stmt then) {
  return IfThenElse::make(cond, then, Stmt());
}

Stmt IfThenElse::make(Expr cond, Stmt then, Stmt otherwise) {
  taco_iassert(then.defined());
  taco_iassert(cond.defined());
  taco_iassert(cond.type().isBool()) << "Can only branch on boolean";

  IfThenElse* ite = new IfThenElse;
  ite->cond = cond;
  ite->then = then;
  ite->otherwise = otherwise;
  ite->then = Scope::make(then);
  ite->otherwise = otherwise.defined() ? Scope::make(otherwise) : otherwise;
  return ite;
}

Expr Ternary::make(Expr cond, Expr then, Expr otherwise) {
  taco_iassert(then.defined());
  taco_iassert(cond.defined());
  taco_iassert(cond.type().isBool()) << "Can only branch on boolean";

  Ternary* ternary = new Ternary;
  ternary->cond = cond;
  ternary->then = then;
  ternary->otherwise = otherwise;
  return ternary;
}

Stmt Case::make(std::vector<std::pair<Expr,Stmt>> clauses, bool alwaysMatch) {
  for (auto clause : clauses) {
    taco_iassert(clause.first.type().isBool()) << "Can only branch on boolean";
  }

  std::vector<std::pair<Expr,Stmt>> scopedClauses;
  for (auto& clause : clauses) {
    scopedClauses.push_back({clause.first, Scope::make(clause.second)});
  }
  
  Case* cs = new Case;
  cs->clauses = scopedClauses;
  cs->alwaysMatch = alwaysMatch;
  return cs;
}

Stmt Switch::make(std::vector<std::pair<Expr,Stmt>> cases, Expr controlExpr) {
  for (auto switchCase : cases) {
    taco_iassert(switchCase.first.type().isUInt()) << "Can only switch on uint";
  }

  std::vector<std::pair<Expr,Stmt>> scopedCases;
  for (auto& switchCase : cases) {
    scopedCases.push_back({switchCase.first, Scope::make(switchCase.second)});
  }
  
  Switch* sw = new Switch;
  sw->cases = scopedCases;
  sw->controlExpr = controlExpr;
  return sw;
}

// For loop
Stmt For::make(Expr var, Expr start, Expr end, Expr increment, Stmt body,
  LoopKind kind, ParallelUnit parallel_unit, size_t unrollFactor, int vec_width, size_t numChunks) {
  For *loop = new For;
  loop->var = var;
  loop->start = start;
  loop->end = end;
  loop->increment = increment;
  loop->contents = Scope::make(body);
  loop->kind = kind;
  loop->unrollFactor = unrollFactor;
  loop->vec_width = vec_width;
  loop->parallel_unit = parallel_unit;
  loop->numChunks = numChunks;
  return loop;
}

// While loop
Stmt While::make(Expr cond, Stmt contents, LoopKind kind,
  int vec_width) {
  While *loop = new While;
  loop->cond = cond;
  loop->contents = Scope::make(contents);
  loop->kind = kind;
  loop->vec_width = vec_width;
  return loop;
}

// Function
Stmt Function::make(std::string name,
                    std::vector<Expr> outputs, std::vector<Expr> inputs,
                    Stmt body) {
  Function *func = new Function;
  func->name = name;
  func->body = Scope::make(body);
  func->inputs = inputs;
  func->outputs = outputs;
  return func;
}

std::pair<std::vector<Datatype>,Datatype> Function::getReturnType() const {
  struct InferReturnType : IRVisitor {
    std::pair<std::vector<Datatype>,Datatype> returnType;

    using IRVisitor::visit;

    void visit(const Yield* stmt) {
      if (returnType.second != Datatype()) {
        taco_iassert(returnType.second == stmt->val.type());
        taco_iassert(returnType.first.size() == stmt->coords.size());
        taco_iassert([&]() {
            for (size_t i = 0; i < stmt->coords.size(); ++i) {
              if (returnType.first[i] != stmt->coords[i].type()) {
                return false;
              }
            }
            return true;
          }()); 
        return;
      }
      for (auto& coord : stmt->coords) {
        returnType.first.push_back(coord.type());
      }
      returnType.second = stmt->val.type();
    }

    std::pair<std::vector<Datatype>,Datatype> inferType(Stmt stmt) {
      returnType = {{}, Datatype()};
      stmt.accept(this);
      return returnType;
    }
  };
  return InferReturnType().inferType(this);
}

// VarDecl
Stmt VarDecl::make(Expr var, Expr rhs, MemoryLocation mem) {
  taco_iassert(var.as<Var>())
    << "Can only declare a Var" << var << "=" << rhs << MemoryLocation_NAMES[(int)mem];
  VarDecl* decl = new VarDecl;
  decl->var = var;
  decl->rhs = rhs;
  decl->mem = mem;
  return decl;
}

// VarAssign
Stmt Assign::make(Expr lhs, Expr rhs, bool use_atomics, ParallelUnit atomic_parallel_unit) {
  taco_iassert(lhs.as<Var>() || lhs.as<GetProperty>())
    << "Can only assign to a Var or GetProperty";
  Assign *assign = new Assign;
  assign->lhs = lhs;
  assign->rhs = rhs;
  assign->use_atomics = use_atomics;
  assign->atomic_parallel_unit = atomic_parallel_unit;
  return assign;
}

// Yield
Stmt Yield::make(std::vector<Expr> coords, Expr val) {
  for (auto coord : coords) {
    taco_iassert(coord.as<Var>()) << "Coordinates must be instances of Var";
  }
  Yield *yield = new Yield;
  yield->coords = coords;
  yield->val = val;
  return yield;
}

// Allocate
Stmt Allocate::make(Expr var, Expr num_elements, bool is_realloc, Expr
                    old_elements, bool clear, MemoryLocation memoryLocation) {
  taco_iassert(var.as<GetProperty>() ||
               (var.as<Var>() && var.as<Var>()->is_ptr)) <<
      "Can only allocate memory for a pointer-typed Var";
  taco_iassert(num_elements.type().isInt() || num_elements.type().isUInt()) <<
      "Can only allocate an integer-valued number of elements";
  Allocate* alloc = new Allocate;
  alloc->var = var;
  alloc->num_elements = num_elements;
  alloc->is_realloc = is_realloc;
  taco_iassert(!is_realloc || old_elements.ptr != NULL);
  alloc->old_elements = old_elements;
  alloc->clear = clear;
  alloc->memoryLocation = memoryLocation;
  return alloc;
}

// Free
Stmt Free::make(Expr var) {
  taco_iassert(var.as<GetProperty>() ||
               (var.as<Var>() && var.as<Var>()->is_ptr)) <<
      "Can only allocate memory for a pointer-typed Var";
  Free* free = new Free;
  free->var = var;
  return free;
}

// Comment
Stmt Comment::make(std::string text) {
  Comment* comment = new Comment;
  comment->text = text;
  return comment;
}

// BlankLine
Stmt BlankLine::make() {
  return new BlankLine;
}

// Continue
Stmt Continue::make() {
  return new Continue;
}

// Break
Stmt Break::make() {
  return new Break;
}

// Print
Stmt Print::make(std::string fmt, std::vector<Expr> params) {
  Print* pr = new Print;
  pr->fmt = fmt;
  pr->params = params;
  return pr;
}
  
Expr GetProperty::make(Expr tensor, TensorProperty property, int mode,
                       int index, std::string name) {
  GetProperty* gp = new GetProperty;
  gp->tensor = tensor;
  gp->property = property;
  gp->mode = mode;
  gp->name = name;
  gp->index = index;
  
  //TODO: deal with the fact that some of these are pointers
  if (property == TensorProperty::Values)
    gp->type = tensor.type();
  else
    gp->type = Int();
  
  return gp;
}

// Sort
Stmt Sort::make(std::vector<Expr> args) {
  Sort* sort = new Sort;
  sort->args = args;
  return sort;
}

Expr GetProperty::make(Expr tensor, TensorProperty property, int mode, int index, bool is_compressed) {
  GetProperty* gp = new GetProperty;
  gp->tensor = tensor;
  gp->property = property;
  gp->mode = mode;
  gp->is_compressed = is_compressed;

  //TODO: deal with the fact that these are pointers.
  if (property == TensorProperty::Values)
    gp->type = tensor.type();
  else
    gp->type = Int();

  const Var* tensorVar = tensor.as<Var>();
  switch (property) {
    case TensorProperty::Order:
      gp->name = tensorVar->name + "_order";
      break;
    case TensorProperty::Dimension:
      gp->name = tensorVar->name + util::toString(mode + 1) + "_dimension";

      // Assign dimension value for spatial code
      if (should_use_Spatial_codegen())
        gp->index = index;

      break;
    case TensorProperty::ComponentSize:
      gp->name = tensorVar->name + "_csize";
      break;
    case TensorProperty::ModeOrdering:
      gp->name = tensorVar->name  + util::toString(mode + 1) + "_mode_ordering";
      break;
    case TensorProperty::ModeTypes:
      gp->name = tensorVar->name  + util::toString(mode + 1) + "_mode_type";
      break;
    case TensorProperty::Indices:
      taco_ierror << "Must provide both mode and index for the Indices property";
      break;
    case TensorProperty::Values:
      gp->name = tensorVar->name + "_vals";
      // Assign dimension value for spatial code
      if (should_use_Spatial_codegen())

        gp->index = index;
      break;
    case TensorProperty::ValuesSize:
      gp->name = tensorVar->name + "_vals_size";
      break;
  }

  return gp;
}

// GetProperty
Expr GetProperty::make(Expr tensor, TensorProperty property, int mode) {
  GetProperty* gp = new GetProperty;
  gp->tensor = tensor;
  gp->property = property;
  gp->mode = mode;

  //TODO: deal with the fact that these are pointers.
  if (property == TensorProperty::Values)
    gp->type = tensor.type();
  else
    gp->type = Int();
  
  const Var* tensorVar = tensor.as<Var>();
  switch (property) {
    case TensorProperty::Order:
      gp->name = tensorVar->name + "_order";
      break;
    case TensorProperty::Dimension:
      gp->name = tensorVar->name + util::toString(mode + 1) + "_dimension";

      // Assign dimension value for spatial code
      if (should_use_Spatial_codegen())
        gp->index = get_Spatial_dimension();
 
      break;
    case TensorProperty::ComponentSize:
      gp->name = tensorVar->name + "_csize";
      break;
    case TensorProperty::ModeOrdering:
      gp->name = tensorVar->name  + util::toString(mode + 1) + "_mode_ordering";
      break;
    case TensorProperty::ModeTypes:
      gp->name = tensorVar->name  + util::toString(mode + 1) + "_mode_type";
      break;
    case TensorProperty::Indices:
      taco_ierror << "Must provide both mode and index for the Indices property";
      break;
    case TensorProperty::Values:
      gp->name = tensorVar->name + "_vals";
      break;
    case TensorProperty::ValuesSize:
      gp->name = tensorVar->name + "_vals_size";
      break;
  }
  
  return gp;
}

// Bulk Store
Stmt StoreBulk::make(Expr arr, Expr locStart, Expr locEnd, Expr data, bool use_atomics, ParallelUnit atomic_parallel_unit) {
  StoreBulk *store = new StoreBulk;
  store->arr = arr;
  store->locStart = locStart;
  store->locEnd = locEnd;
  store->data = data;
  store->use_atomics = use_atomics;
  store->atomic_parallel_unit = atomic_parallel_unit;
  store->lhs_mem_loc = MemoryLocation::Default;
  store->rhs_mem_loc = MemoryLocation::Default;
  return store;
}

Stmt StoreBulk::make(Expr arr, Expr locStart, Expr locEnd, Expr data, MemoryLocation lhs_mem_loc, MemoryLocation rhs_mem_loc,
                     bool use_atomics, ParallelUnit atomic_parallel_unit) {
  StoreBulk *store = new StoreBulk;
  store->arr = arr;
  store->locStart = locStart;
  store->locEnd = locEnd;
  store->data = data;
  store->use_atomics = use_atomics;
  store->atomic_parallel_unit = atomic_parallel_unit;
  store->lhs_mem_loc = lhs_mem_loc;
  store->rhs_mem_loc = rhs_mem_loc;
  return store;
}

// Bulk Load
Expr LoadBulk::make(Expr arr, Expr locStart, Expr locEnd) {
  taco_iassert(locStart.type().isInt() || locStart.type().isUInt())
          << "Can't load from a non-integer offset";
  taco_iassert(locEnd.type().isInt() || locEnd.type().isUInt())
          << "Can't load from a non-integer offset";
  LoadBulk *load = new LoadBulk;
  load->type = arr.type();
  load->arr = arr;
  load->locStart = locStart;
  load->locEnd = locEnd;
  return load;
}

/// SPATIAL ONLY
// Reduce loop
Stmt Reduce::make(Expr var, Expr reg, Expr start, Expr end, Expr increment, Stmt body,
                bool add, size_t par) {
  Reduce *loop = new Reduce;
  loop->var = var;
  loop->reg = reg;
  loop->start = start;
  loop->end = end;
  loop->increment = increment;
  loop->contents = body;
  loop->add = add;
  loop->par = par;
  return loop;
}

Stmt Reduce::make(Expr var, Expr reg, Expr start, Expr end, Expr increment, Stmt body, Expr returnExpr,
                  bool add, size_t par) {
  Reduce *loop = new Reduce;
  loop->var = var;
  loop->reg = reg;
  loop->start = start;
  loop->end = end;
  loop->increment = increment;
  loop->contents = Scope::make(body);
  loop->returnExpr = returnExpr;
  loop->add = add;
  loop->par = par;
  return loop;
}

// Reduce loop with a scanner as the iteration pattern
Stmt ReduceScan::make(Expr caseType, Expr reg, Expr scanner, Stmt body,
                  bool add) {
  ReduceScan *loop = new ReduceScan;
  loop->caseType = caseType;
  loop->reg = reg;
  loop->scanner = scanner;
  loop->contents = body;
  loop->add = add;
  return loop;
}

Stmt ReduceScan::make(Expr caseType, Expr reg, Expr scanner, Stmt contents, Expr returnExpr,
                  bool add) {
  ReduceScan *loop = new ReduceScan;
  loop->caseType = caseType;
  loop->reg = reg;
  loop->scanner = scanner;
  if (contents.defined())
    loop->contents = Scope::make(contents);
  loop->returnExpr = returnExpr;
  loop->add = add;
  return loop;
}

// For loop with a scanner as the iteration pattern
Stmt ForScan::make(Expr caseType, Expr scanner, Stmt body,
               LoopKind kind, ParallelUnit parallel_unit, size_t unrollFactor, int vec_width, size_t numChunks) {
  ForScan *loop = new ForScan;
  loop->caseType = caseType;
  loop->scanner = scanner;
  loop->contents = Scope::make(body);
  loop->kind = kind;
  loop->unrollFactor = unrollFactor;
  loop->vec_width = vec_width;
  loop->parallel_unit = parallel_unit;
  loop->numChunks = numChunks;
  return loop;
}

// Spatial Memory Load
Stmt MemLoad::make(Expr lhsMem, Expr rhsMem, Expr start, Expr offset, Expr par) {
  MemLoad *memLoad = new MemLoad;
  memLoad->lhsMem = lhsMem;
  memLoad->rhsMem = rhsMem;
  memLoad->start = start;
  memLoad->offset = offset;
  memLoad->par = par;
  return memLoad;
}

// Spatial Memory Store
Stmt MemStore::make(Expr lhsMem, Expr rhsMem, Expr start, Expr offset, Expr par) {
  MemStore *memStore = new MemStore;
  memStore->lhsMem = lhsMem;
  memStore->rhsMem = rhsMem;
  memStore->start = start;
  memStore->offset = offset;
  memStore->par = par;
  return memStore;
}

Stmt GenBitVector::make(Expr shift, Expr out_bitcnt, Expr in_len, Expr in_fifo, Expr out_fifo) {
  GenBitVector *genBitVector = new GenBitVector;
  genBitVector->shift = shift;
  genBitVector->out_bitcnt = out_bitcnt;
  genBitVector->in_len = in_len;
  genBitVector->in_fifo = in_fifo;
  genBitVector->out_fifo = out_fifo;
  return genBitVector;
}

Expr Scan::make(Expr par, Expr bitcnt, Expr in_fifo1, Expr in_fifo2, bool or_op, bool reduction) {
  Scan *scan = new Scan;
  scan->par = par;
  scan->bitcnt = bitcnt;
  scan->in_fifo1 = in_fifo1;
  scan->in_fifo2 = in_fifo2;
  scan->or_op = or_op;
  scan->reduction = reduction;
  return scan;
}

Expr TypeCase::make(std::vector<ir::Expr> vars) {
  TypeCase *typeCase = new TypeCase;
  typeCase->vars = vars;
  return typeCase;
}

Expr RMW::make(Expr arr, Expr addr, Expr data, Expr barrier, SpatialRMWoperators op, SpatialMemOrdering ordering) {
  RMW *rmw = new RMW;
  rmw->arr = arr;
  rmw->addr = addr;
  rmw->data = data;
  rmw->barrier = barrier;
  rmw->op = op;
  rmw->ordering = ordering;
  return rmw;
}

Stmt CallStmt::make(Expr call) {
  CallStmt *callStmt = new CallStmt;
  callStmt->call = call;
  return callStmt;
}

/// SPATIAL ONLY END
  
// visitor methods
template<> void ExprNode<Literal>::accept(IRVisitorStrict *v)
    const { v->visit((const Literal*)this); }
template<> void ExprNode<Var>::accept(IRVisitorStrict *v)
    const { v->visit((const Var*)this); }
template<> void ExprNode<Neg>::accept(IRVisitorStrict *v)
    const { v->visit((const Neg*)this); }
template<> void ExprNode<Sqrt>::accept(IRVisitorStrict *v)
    const { v->visit((const Sqrt*)this); }
template<> void ExprNode<Add>::accept(IRVisitorStrict *v)
    const { v->visit((const Add*)this); }
template<> void ExprNode<Sub>::accept(IRVisitorStrict *v)
    const { v->visit((const Sub*)this); }
template<> void ExprNode<Mul>::accept(IRVisitorStrict *v)
    const { v->visit((const Mul*)this); }
template<> void ExprNode<Div>::accept(IRVisitorStrict *v)
    const { v->visit((const Div*)this); }
template<> void ExprNode<Rem>::accept(IRVisitorStrict *v)
    const { v->visit((const Rem*)this); }
template<> void ExprNode<Min>::accept(IRVisitorStrict *v)
    const { v->visit((const Min*)this); }
template<> void ExprNode<Max>::accept(IRVisitorStrict *v)
    const { v->visit((const Max*)this); }
template<> void ExprNode<BitAnd>::accept(IRVisitorStrict *v)
    const { v->visit((const BitAnd*)this); }
template<> void ExprNode<BitOr>::accept(IRVisitorStrict *v)
    const { v->visit((const BitOr*)this); }
template<> void ExprNode<Eq>::accept(IRVisitorStrict *v)
    const { v->visit((const Eq*)this); }
template<> void ExprNode<Neq>::accept(IRVisitorStrict *v)
    const { v->visit((const Neq*)this); }
template<> void ExprNode<Gt>::accept(IRVisitorStrict *v)
    const { v->visit((const Gt*)this); }
template<> void ExprNode<Lt>::accept(IRVisitorStrict *v)
    const { v->visit((const Lt*)this); }
template<> void ExprNode<Gte>::accept(IRVisitorStrict *v)
    const { v->visit((const Gte*)this); }
template<> void ExprNode<Lte>::accept(IRVisitorStrict *v)
    const { v->visit((const Lte*)this); }
template<> void ExprNode<And>::accept(IRVisitorStrict *v)
    const { v->visit((const And*)this); }
template<> void ExprNode<Or>::accept(IRVisitorStrict *v)
    const { v->visit((const Or*)this); }
template<> void ExprNode<Cast>::accept(IRVisitorStrict *v)
    const { v->visit((const Cast*)this); }
template<> void ExprNode<Call>::accept(IRVisitorStrict *v)
    const { v->visit((const Call*)this); }
template<> void StmtNode<CallStmt>::accept(IRVisitorStrict *v)
    const { v->visit((const CallStmt*)this); }
template<> void StmtNode<IfThenElse>::accept(IRVisitorStrict *v)
    const { v->visit((const IfThenElse*)this); }
template<> void ExprNode<Ternary>::accept(IRVisitorStrict *v)
    const { v->visit((const Ternary*)this); }
template<> void StmtNode<Case>::accept(IRVisitorStrict *v)
    const { v->visit((const Case*)this); }
template<> void StmtNode<Switch>::accept(IRVisitorStrict *v)
    const { v->visit((const Switch*)this); }
template<> void ExprNode<Load>::accept(IRVisitorStrict *v)
    const { v->visit((const Load*)this); }
template<> void ExprNode<Malloc>::accept(IRVisitorStrict *v)
    const { v->visit((const Malloc*)this); }
template<> void ExprNode<Sizeof>::accept(IRVisitorStrict *v)
    const { v->visit((const Sizeof*)this); }
template<> void StmtNode<Store>::accept(IRVisitorStrict *v)
    const { v->visit((const Store*)this); }
template<> void StmtNode<For>::accept(IRVisitorStrict *v)
    const { v->visit((const For*)this); }
template<> void StmtNode<While>::accept(IRVisitorStrict *v)
    const { v->visit((const While*)this); }
template<> void StmtNode<Block>::accept(IRVisitorStrict *v)
    const { v->visit((const Block*)this); }
template<> void StmtNode<Scope>::accept(IRVisitorStrict *v)
    const { v->visit((const Scope*)this); }
template<> void StmtNode<Function>::accept(IRVisitorStrict *v)
    const { v->visit((const Function*)this); }
template<> void StmtNode<VarDecl>::accept(IRVisitorStrict *v)
    const { v->visit((const VarDecl*)this); }
template<> void StmtNode<Assign>::accept(IRVisitorStrict *v)
    const { v->visit((const Assign*)this); }
template<> void StmtNode<Yield>::accept(IRVisitorStrict *v)
    const { v->visit((const Yield*)this); }
template<> void StmtNode<Allocate>::accept(IRVisitorStrict *v)
    const { v->visit((const Allocate*)this); }
template<> void StmtNode<Free>::accept(IRVisitorStrict *v)
    const { v->visit((const Free*)this); }
template<> void StmtNode<Comment>::accept(IRVisitorStrict *v)
    const { v->visit((const Comment*)this); }
template<> void StmtNode<BlankLine>::accept(IRVisitorStrict *v)
    const { v->visit((const BlankLine*)this); }
template<> void StmtNode<Continue>::accept(IRVisitorStrict *v)
  const { v->visit((const Continue*)this); }
template<> void StmtNode<Print>::accept(IRVisitorStrict *v)
    const { v->visit((const Print*)this); }
template<> void ExprNode<GetProperty>::accept(IRVisitorStrict *v)
    const { v->visit((const GetProperty*)this); }
template<> void StmtNode<Sort>::accept(IRVisitorStrict *v)
  const { v->visit((const Sort*)this); }
template<> void StmtNode<Break>::accept(IRVisitorStrict *v)
  const { v->visit((const Break*)this); }
template<> void StmtNode<StoreBulk>::accept(IRVisitorStrict *v)
    const { v->visit((const StoreBulk*)this); }
template<> void ExprNode<LoadBulk>::accept(IRVisitorStrict *v)
    const { v->visit((const LoadBulk*)this); }
/// SPATIAL ONLY
template<> void StmtNode<Reduce>::accept(IRVisitorStrict *v)
    const { v->visit((const Reduce*)this); }
template<> void StmtNode<ReduceScan>::accept(IRVisitorStrict *v)
    const { v->visit((const ReduceScan*)this); }
template<> void StmtNode<ForScan>::accept(IRVisitorStrict *v)
    const { v->visit((const ForScan*)this); }
template<> void StmtNode<MemLoad>::accept(IRVisitorStrict *v)
    const { v->visit((const MemLoad*)this); }
template<> void StmtNode<MemStore>::accept(IRVisitorStrict *v)
    const { v->visit((const MemStore*)this); }
template<> void StmtNode<GenBitVector>::accept(IRVisitorStrict *v)
    const { v->visit((const GenBitVector*)this); }
template<> void ExprNode<Scan>::accept(IRVisitorStrict *v)
    const { v->visit((const Scan*)this); }
template<> void ExprNode<TypeCase>::accept(IRVisitorStrict *v)
    const { v->visit((const TypeCase*)this); }
template<> void ExprNode<RMW>::accept(IRVisitorStrict *v)
    const { v->visit((const RMW*)this); }


// printing methods
std::ostream& operator<<(std::ostream& os, const Stmt& stmt) {
  if (!stmt.defined()) return os << "Stmt()" << std::endl;
  IRPrinter printer(os);
  stmt.accept(&printer);
  return os;
}

std::ostream& operator<<(std::ostream& os, const Expr& expr) {
  if (!expr.defined()) return os << "Expr()";
  IRPrinter printer(os);
  expr.accept(&printer);
  return os;
}

Stmt rewriteBulkStmt(Stmt stmt, IndexVar indexVar) {
  struct BulkRewriteStmt : IRRewriter {
    using IRRewriter::visit;
    IndexVar i;
    BulkRewriteStmt(IndexVar indexVar) : i(indexVar) {}

    void visit(const Block* node) {
      if (node->contents.size() > 1) {
        std::vector<Stmt> rewritten;
        for (auto it = node->contents.begin(); it != node->contents.end(); it++) {
          rewritten.push_back(*it);
        }
        stmt = Block::make(rewritten);
      }
      IRRewriter::visit(node);
    }

    void visit(const Var* node) {
      if (node->name == i.getName()) {
        expr = Literal::make(0);
      }
      else {
        expr = node;
      }
    }
  };
  return BulkRewriteStmt(indexVar).rewrite(stmt);
}

Expr rewriteBulkExpr(Stmt stmt, IndexVar indexVar) {

  struct BulkExprFinder : IRVisitor {
    using IRVisitor::visit;
    BulkExprFinder() = default;
    Stmt parentStmt;
    Expr e = Expr();
    Expr visit(Stmt stmt) {
      if (stmt.defined())
        stmt.accept(this);
      return e;
    }
    void visit(const Block* node) {
      parentStmt = node;
      node->contents.back().accept(this);
    }
    void visit(const Assign* node) {
      if (parentStmt.defined())
        e = node->rhs;
    }
    void visit(const VarDecl* node) {
      if (parentStmt.defined())
        e = node->rhs;
    }
  };
  struct BulkExprRewriter : IRRewriter {
    using IRRewriter::visit;
    IndexVar i;
    BulkExprRewriter(IndexVar indexVar) : i(indexVar) {}

    void visit(const Var* node) {
      if (node->name == i.getName()) {
        expr = Literal::make(0);
      }
      else {
        expr = node;
      }
    }
  };

  Expr rewrittenExpr = BulkExprFinder().visit(stmt);
  Expr returnExpr = BulkExprRewriter(indexVar).rewrite(rewrittenExpr);
  return returnExpr;
}

Stmt rewriteStmtRemoveDuplicates(Stmt stmt1, Stmt stmt2) {
  struct GetDecls : IRRewriter {
    using IRRewriter::visit;
    std::map<Expr,Stmt> declarations;

    GetDecls() = default;

    void visit(const VarDecl* decl) {
      Expr rhs = rewrite(decl->rhs);
      stmt = (rhs == decl->rhs) ? decl : VarDecl::make(decl->var, rhs);

      declarations.insert({decl->var, stmt});
    }
  };

  struct RemoveDuplicates : IRRewriter {
    using IRRewriter::visit;
    std::map<Expr,Stmt> declarations;

    RemoveDuplicates(std::map<Expr,Stmt> decls) : declarations(decls) {}

    void visit(const VarDecl* decl) {
      Expr rhs = rewrite(decl->rhs);
      stmt = (rhs == decl->rhs) ? decl : VarDecl::make(decl->var, rhs);
      if (declarations.find(decl->var) != declarations.end())
        stmt = Stmt();
      else
        declarations.insert({decl->var, stmt});
    }
  };

  auto decls = GetDecls();
  decls.rewrite(stmt1);

  auto simplifiedStmt = RemoveDuplicates(decls.declarations).rewrite(stmt2);
  return simplifiedStmt;
}

} // namespace ir
} // namespace taco<|MERGE_RESOLUTION|>--- conflicted
+++ resolved
@@ -288,20 +288,6 @@
 }
 
 Expr Add::make(Expr a, Expr b, Datatype type) {
-<<<<<<< HEAD
-  //if (a.type().isBool() || b.type().isBool()) {
-  //  std::cout << a << std::endl;
-  //  std::cout << b << std::endl;
-  //  void* callstack[128];
-  //  int i, frames = backtrace(callstack, 128);
-  //  char** strs = backtrace_symbols(callstack, frames);
-  //  for (i = 0; i < frames; ++i) {
-  //    printf("%s\n", strs[i]);
-  //  }
-  //  free(strs);
-  //}
-=======
->>>>>>> 97edc844
   taco_iassert((!a.type().isBool() || (isa<Var>(a) && a.as<Var>()->is_ptr)) &&
             (!b.type().isBool() || (isa<Var>(b) && b.as<Var>()->is_ptr))) <<
       "Can't do arithmetic on booleans.";
