--- conflicted
+++ resolved
@@ -431,17 +431,7 @@
     void visit(const Scope* scope) {
       declarations.scope();
       varsToReplace.scope();
-<<<<<<< HEAD
-      Stmt rewrittenStmt = rewrite(scope->scopedStmt);
-      if (scope->returnExpr.defined()) {
-        stmt = Scope::make(rewrittenStmt, rewrite(scope->returnExpr));
-      }
-      else {
-        stmt = rewrite(rewrittenStmt);
-      }
-=======
       IRRewriter::visit(scope);
->>>>>>> 97edc844
       varsToReplace.unscope();
       declarations.unscope();
     }
