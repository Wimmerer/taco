#include "taco/index_notation/index_notation_rewriter.h"

#include "taco/index_notation/index_notation_nodes.h"
#include "taco/util/collections.h"

#include <vector>

using namespace std;

namespace taco {

// class ExprRewriterStrict
IndexExpr IndexExprRewriterStrict::rewrite(IndexExpr e) {
  if (e.defined()) {
    e.accept(this);
    e = expr;
  }
  else {
    e = IndexExpr();
  }
  expr = IndexExpr();
  return e;
}


// class IndexStmtRewriterStrict
IndexStmt IndexStmtRewriterStrict::rewrite(IndexStmt s) {
  if (s.defined()) {
    s.accept(this);
    s = stmt;
  }
  else {
    s = IndexStmt();
  }
  stmt = IndexStmt();
  return s;
}


// class ExprRewriter
void IndexNotationRewriter::visit(const AccessNode* op) {
  expr = op;
}

void IndexNotationRewriter::visit(const IndexVarNode* op) {
  expr = op;
}

template <class T>
IndexExpr visitUnaryOp(const T *op, IndexNotationRewriter *rw) {
  IndexExpr a = rw->rewrite(op->a);
  if (a == op->a) {
    return op;
  }
  else {
    return new T(a);
  }
}

void IndexNotationRewriter::visit(const LiteralNode* op) {
  expr = op;
}

template <class T>
IndexExpr visitBinaryOp(const T *op, IndexNotationRewriter *rw) {
  IndexExpr a = rw->rewrite(op->a);
  IndexExpr b = rw->rewrite(op->b);
  if (a == op->a && b == op->b) {
    return op;
  }
  else {
    return new T(a, b);
  }
}

void IndexNotationRewriter::visit(const NegNode* op) {
  expr = visitUnaryOp(op, this);
}

void IndexNotationRewriter::visit(const SqrtNode* op) {
  expr = visitUnaryOp(op, this);
}

void IndexNotationRewriter::visit(const AddNode* op) {
  expr = visitBinaryOp(op, this);
}

void IndexNotationRewriter::visit(const SubNode* op) {
  expr = visitBinaryOp(op, this);
}

void IndexNotationRewriter::visit(const MulNode* op) {
  expr = visitBinaryOp(op, this);
}

void IndexNotationRewriter::visit(const DivNode* op) {
  expr = visitBinaryOp(op, this);
}

void IndexNotationRewriter::visit(const CastNode* op) {
  IndexExpr a = rewrite(op->a);
  if (a == op->a) {
    expr = op;
  }
  else {
    expr = new CastNode(a, op->getDataType());
  }
}

void IndexNotationRewriter::visit(const CallNode* op) {
  std::vector<IndexExpr> args;
  bool rewritten = false;
  for(auto& arg : op->args) {
    IndexExpr rewrittenArg = rewrite(arg);
    args.push_back(rewrittenArg);
    if (arg != rewrittenArg) {
      rewritten = true;
    }
  }

  if (rewritten) {
    const std::map<IndexExpr, IndexExpr> subs = util::zipToMap(op->args, args);
    IterationAlgebra newAlg = replaceAlgIndexExprs(op->iterAlg, subs);
    expr = new CallNode(op->name, args, op->defaultLowerFunc, newAlg, op->properties,
                        op->regionDefinitions);
  }
  else {
    expr = op;
  }
}

void IndexNotationRewriter::visit(const CallIntrinsicNode* op) {
  std::vector<IndexExpr> args;
  bool rewritten = false;
  for (auto& arg : op->args) {
    IndexExpr rewrittenArg = rewrite(arg);
    args.push_back(rewrittenArg);
    if (arg != rewrittenArg) {
      rewritten = true;
    }
  }
  if (rewritten) {
    expr = new CallIntrinsicNode(op->func, args);
  }
  else {
    expr = op;
  }
}

void IndexNotationRewriter::visit(const ReductionNode* op) {
  IndexExpr a = rewrite(op->a);
  if (a == op->a) {
    expr = op;
  }
  else {
    expr = new ReductionNode(op->op, op->var, a);
  }
}

void IndexNotationRewriter::visit(const AssignmentNode* op) {
  // A design decission is to not visit the lhs access expressions or the op,
  // as these are considered part of the assignment.  When visiting access
  // expressions, therefore, we only visit read access expressions.
  IndexExpr rhs = rewrite(op->rhs);
  if (rhs == op->rhs) {
    stmt = op;
  }
  else {
    stmt = new AssignmentNode(op->lhs, rhs, op->op);
  }
}

void IndexNotationRewriter::visit(const YieldNode* op) {
  IndexExpr expr = rewrite(op->expr);
  if (expr == op->expr) {
    stmt = op;
  } else {
    stmt = new YieldNode(op->indexVars, expr);
  }
}

void IndexNotationRewriter::visit(const ForallNode* op) {
  IndexStmt s = rewrite(op->stmt);
  if (s == op->stmt) {
    stmt = op;
  }
  else {
    stmt = new ForallNode(op->indexVar, s, op->parallel_unit, op->output_race_strategy, op->unrollFactor);
  }
}

void IndexNotationRewriter::visit(const WhereNode* op) {
  IndexStmt producer = rewrite(op->producer);
  IndexStmt consumer = rewrite(op->consumer);
  if (producer == op->producer && consumer == op->consumer) {
    stmt = op;
  }
  else {
    stmt = new WhereNode(consumer, producer);
  }
}

void IndexNotationRewriter::visit(const SequenceNode* op) {
  IndexStmt definition = rewrite(op->definition);
  IndexStmt mutation = rewrite(op->mutation);
  if (definition == op->definition && mutation == op->mutation) {
    stmt = op;
  }
  else {
    stmt = new SequenceNode(definition, mutation);
  }
}

void IndexNotationRewriter::visit(const AssembleNode* op) {
  IndexStmt queries = rewrite(op->queries);
  IndexStmt compute = rewrite(op->compute);
  if (queries == op->queries && compute == op->compute) {
    stmt = op;
  }
  else {
    stmt = new AssembleNode(queries, compute, op->results);
  }
}

void IndexNotationRewriter::visit(const MultiNode* op) {
  IndexStmt stmt1 = rewrite(op->stmt1);
  IndexStmt stmt2 = rewrite(op->stmt2);
  if (stmt1 == op->stmt1 && stmt2 == op->stmt2) {
    stmt = op;
  }
  else {
    stmt = new MultiNode(stmt1, stmt2);
  }
}

void IndexNotationRewriter::visit(const SuchThatNode* op) {
  IndexStmt s = rewrite(op->stmt);
  if (s == op->stmt) {
    stmt = op;
  }
  else {
    stmt = new SuchThatNode(s, op->predicate);
  }
}



// Functions
#define SUBSTITUTE_EXPR                        \
do {                                           \
  IndexExpr e = op;                            \
  if (util::contains(exprSubstitutions, e)) {  \
    expr = exprSubstitutions.at(e);            \
  }                                            \
  else {                                       \
    IndexNotationRewriter::visit(op);          \
  }                                            \
} while(false)

#define SUBSTITUTE_STMT                        \
do {                                           \
  IndexStmt s = op;                            \
  if (util::contains(stmtSubstitutions, s)) {  \
    stmt = stmtSubstitutions.at(s);            \
  }                                            \
  else {                                       \
    IndexNotationRewriter::visit(op);          \
  }                                            \
} while(false)

struct ReplaceRewriter : public IndexNotationRewriter {
  const std::map<IndexExpr,IndexExpr>& exprSubstitutions;
  const std::map<IndexStmt,IndexStmt>& stmtSubstitutions;

  ReplaceRewriter(const std::map<IndexExpr,IndexExpr>& exprSubstitutions,
                  const std::map<IndexStmt,IndexStmt>& stmtSubstitutions)
      : exprSubstitutions(exprSubstitutions),
        stmtSubstitutions(stmtSubstitutions) {}

  using IndexNotationRewriter::visit;

  void visit(const AccessNode* op) {
    SUBSTITUTE_EXPR;
  }

  void visit(const IndexVarNode* op) {
    SUBSTITUTE_EXPR;
  }

  void visit(const LiteralNode* op) {
    SUBSTITUTE_EXPR;
  }

  void visit(const NegNode* op) {
    SUBSTITUTE_EXPR;
  }

  void visit(const SqrtNode* op) {
    SUBSTITUTE_EXPR;
  }

  void visit(const AddNode* op) {
    SUBSTITUTE_EXPR;
  }

  void visit(const SubNode* op) {
    SUBSTITUTE_EXPR;
  }

  void visit(const MulNode* op) {
    SUBSTITUTE_EXPR;
  }

  void visit(const DivNode* op) {
    SUBSTITUTE_EXPR;
  }

  void visit(const CallNode* op) {
    SUBSTITUTE_EXPR;
  }

  void visit(const CallIntrinsicNode* op) {
    SUBSTITUTE_EXPR;
  }

  void visit(const ReductionNode* op) {
    SUBSTITUTE_EXPR;
  }

  void visit(const AssignmentNode* op) {
    SUBSTITUTE_STMT;
  }

  void visit(const YieldNode* op) {
    SUBSTITUTE_STMT;
  }

  void visit(const ForallNode* op) {
    SUBSTITUTE_STMT;
  }

  void visit(const WhereNode* op) {
    SUBSTITUTE_STMT;
  }

  void visit(const SequenceNode* op) {
    SUBSTITUTE_STMT;
  }

  void visit(const AssembleNode* op) {
    SUBSTITUTE_STMT;
  }

  void visit(const MultiNode* op) {
    SUBSTITUTE_STMT;
  }

  void visit(const SuchThatNode* op) {
    SUBSTITUTE_STMT;
  }
};

struct ReplaceIndexVars : public IndexNotationRewriter {
  const std::map<IndexVar,IndexVar>& substitutions;
  ReplaceIndexVars(const std::map<IndexVar,IndexVar>& substitutions)
      : substitutions(substitutions) {}

  using IndexNotationRewriter::visit;

  void visit(const AccessNode* op) {
    vector<IndexVar> indexVars;
    bool modified = false;
    for (auto& var : op->indexVars) {
      if (util::contains(substitutions, var)) {
        indexVars.push_back(substitutions.at(var));
        modified = true;
      }
      else {
        indexVars.push_back(var);
      }
    }
    if (modified) {
      expr = Access(op->tensorVar, indexVars, op->packageModifiers());
    }
    else {
      expr = op;
    }
  }

<<<<<<< HEAD
  void visit(const AssignmentNode* op) {
    IndexExpr rhs = rewrite(op->rhs);
    Access lhs = to<Access>(rewrite(op->lhs));
    if (rhs == op->rhs && lhs == op->lhs) {
      stmt = op;
    }
    else {
      stmt = new AssignmentNode(lhs, rhs, op->op);
    }
  }

  void visit(const ForallNode* op) {
    IndexStmt s = rewrite(op->stmt);
    IndexVar iv = util::contains(substitutions, op->indexVar) 
                ? substitutions.at(op->indexVar) : op->indexVar;
    if (s == op->stmt && iv == op->indexVar) {
      stmt = op;
    }
    else {
      stmt = new ForallNode(iv, s, op->parallel_unit, op->output_race_strategy, 
                            op->unrollFactor);
    }
  }
=======
  void visit(const IndexVarNode* op) {

    IndexVar var(op);
    if(util::contains(substitutions, var)) {
      expr = substitutions.at(var);
    } else {
      expr = var;
    }
  }

  // TODO: Replace in assignments
>>>>>>> 3fc8a46e
};

struct ReplaceTensorVars : public IndexNotationRewriter {
  const std::map<TensorVar,TensorVar>& substitutions;
  ReplaceTensorVars(const std::map<TensorVar,TensorVar>& substitutions)
      : substitutions(substitutions) {}

  using IndexNotationRewriter::visit;

  void visit(const AccessNode* op) {
    TensorVar var = op->tensorVar;
    expr = (util::contains(substitutions, var))
           ? Access(substitutions.at(var), op->indexVars)
           : op;
  }

  void visit(const AssignmentNode* node) {
    TensorVar var = node->lhs.getTensorVar();
    if (util::contains(substitutions, var)) {
      stmt = Assignment(substitutions.at(var),
                        node->lhs.getIndexVars(), rewrite(node->rhs),
                        node->op);
    }
    else {
      IndexNotationRewriter::visit(node);
    }
  }
};

IndexExpr replace(IndexExpr expr,
                  const std::map<IndexExpr,IndexExpr>& substitutions) {
  return ReplaceRewriter(substitutions, {}).rewrite(expr);
}

IndexExpr replace(IndexExpr expr,
                  const std::map<IndexVar,IndexVar>& substitutions) {
  return ReplaceIndexVars(substitutions).rewrite(expr);
}

IndexStmt replace(IndexStmt stmt,
                  const std::map<IndexExpr,IndexExpr>& substitutions) {
  return ReplaceRewriter(substitutions,{}).rewrite(stmt);
}

IndexStmt replace(IndexStmt stmt,
                  const std::map<IndexStmt,IndexStmt>& substitutions) {
  return ReplaceRewriter({}, substitutions).rewrite(stmt);
}

IndexStmt replace(IndexStmt stmt,
                  const std::map<TensorVar,TensorVar>& substitutions) {
  return ReplaceTensorVars(substitutions).rewrite(stmt);
}

IndexStmt replace(IndexStmt stmt,
                  const std::map<IndexVar,IndexVar>& substitutions) {
  return ReplaceIndexVars(substitutions).rewrite(stmt);
}

}<|MERGE_RESOLUTION|>--- conflicted
+++ resolved
@@ -387,7 +387,6 @@
     }
   }
 
-<<<<<<< HEAD
   void visit(const AssignmentNode* op) {
     IndexExpr rhs = rewrite(op->rhs);
     Access lhs = to<Access>(rewrite(op->lhs));
@@ -411,9 +410,8 @@
                             op->unrollFactor);
     }
   }
-=======
+
   void visit(const IndexVarNode* op) {
-
     IndexVar var(op);
     if(util::contains(substitutions, var)) {
       expr = substitutions.at(var);
@@ -421,9 +419,6 @@
       expr = var;
     }
   }
-
-  // TODO: Replace in assignments
->>>>>>> 3fc8a46e
 };
 
 struct ReplaceTensorVars : public IndexNotationRewriter {
