#include "taco/index_notation/transformations.h"

#include "taco/index_notation/index_notation.h"
#include "taco/index_notation/index_notation_rewriter.h"
#include "taco/index_notation/index_notation_nodes.h"
#include "taco/error/error_messages.h"
#include "taco/util/collections.h"
#include "taco/lower/iterator.h"
#include "taco/lower/merge_lattice.h"
#include "taco/lower/mode.h"
#include "taco/lower/mode_format_impl.h"

#include <iostream>
#include <algorithm>
#include <limits>
#include <set>
#include <map>
#include <vector>

using namespace std;

namespace taco {

// class Transformation
Transformation::Transformation(Reorder reorder)
    : transformation(new Reorder(reorder)) {
}

Transformation::Transformation(Precompute precompute)
    : transformation(new Precompute(precompute)) {
}

Transformation::Transformation(ForAllReplace forallreplace)
        : transformation(new ForAllReplace(forallreplace)) {
}

Transformation::Transformation(Parallelize parallelize)
        : transformation(new Parallelize(parallelize)) {
}

Transformation::Transformation(AddSuchThatPredicates addsuchthatpredicates)
        : transformation(new AddSuchThatPredicates(addsuchthatpredicates)) {
}

IndexStmt Transformation::apply(IndexStmt stmt, string* reason) const {
  return transformation->apply(stmt, reason);
}

std::ostream& operator<<(std::ostream& os, const Transformation& t) {
  t.transformation->print(os);
  return os;
}


// class Reorder
struct Reorder::Content {
  std::vector<IndexVar> replacePattern;
  bool pattern_ordered; // In case of Reorder(i, j) need to change replacePattern ordering to actually reorder
};

Reorder::Reorder(IndexVar i, IndexVar j) : content(new Content) {
  content->replacePattern = {i, j};
  content->pattern_ordered = false;
}

Reorder::Reorder(std::vector<taco::IndexVar> replacePattern) : content(new Content) {
  content->replacePattern = replacePattern;
  content->pattern_ordered = true;
}

IndexVar Reorder::geti() const {
  return content->replacePattern[0];
}

IndexVar Reorder::getj() const {
  if (content->replacePattern.size() == 1) {
    return geti();
  }
  return content->replacePattern[1];
}

const std::vector<IndexVar>& Reorder::getreplacepattern() const {
  return content->replacePattern;
}

IndexStmt Reorder::apply(IndexStmt stmt, string* reason) const {
  INIT_REASON(reason);

  string r;
  if (!isConcreteNotation(stmt, &r)) {
    *reason = "The index statement is not valid concrete index notation: " + r;
    return IndexStmt();
  }

  // collect current ordering of IndexVars
  bool startedMatch = false;
  std::vector<IndexVar> currentOrdering;
  bool matchFailed = false;

  match(stmt,
        std::function<void(const ForallNode*)>([&](const ForallNode* op) {
          bool matches = std::find (getreplacepattern().begin(), getreplacepattern().end(), op->indexVar) != getreplacepattern().end();
          if (matches) {
            currentOrdering.push_back(op->indexVar);
            startedMatch = true;
          }
          else if (startedMatch && currentOrdering.size() != getreplacepattern().size()) {
            matchFailed = true;
          }
        })
  );

  if (!content->pattern_ordered && currentOrdering == getreplacepattern()) {
    taco_iassert(getreplacepattern().size() == 2);
    content->replacePattern = {getreplacepattern()[1], getreplacepattern()[0]};
  }

  if (matchFailed || currentOrdering.size() != getreplacepattern().size()) {
    *reason = "The foralls of reorder pattern: " + util::join(getreplacepattern()) + " were not directly nested.";
    return IndexStmt();
  }
  return ForAllReplace(currentOrdering, getreplacepattern()).apply(stmt, reason);
}

void Reorder::print(std::ostream& os) const {
  os << "reorder(" << util::join(getreplacepattern()) << ")";
}

std::ostream& operator<<(std::ostream& os, const Reorder& reorder) {
  reorder.print(os);
  return os;
}


// class Precompute
struct Precompute::Content {
  IndexExpr expr;
  std::vector<IndexVar> i_vars;
  std::vector<IndexVar> iw_vars;
  TensorVar workspace;
};

Precompute::Precompute() : content(nullptr) {
}

Precompute::Precompute(IndexExpr expr, IndexVar i, IndexVar iw,
                     TensorVar workspace) : content(new Content) {
  std::vector<IndexVar> i_vars{i};
  std::vector<IndexVar> iw_vars{iw};
  content->expr = expr;
  content->i_vars = i_vars;
  content->iw_vars = iw_vars;
  content->workspace = workspace;
}

  Precompute::Precompute(IndexExpr expr, std::vector<IndexVar> i_vars,
                         std::vector<IndexVar> iw_vars,
                         TensorVar workspace) : content(new Content) {
  content->expr = expr;
  content->i_vars = i_vars;
  content->iw_vars = iw_vars;
  content->workspace = workspace;
}
  
IndexExpr Precompute::getExpr() const {
  return content->expr;
}

std::vector<IndexVar>& Precompute::getIVars() const {
  return content->i_vars;
}

std::vector<IndexVar>& Precompute::getIWVars() const {
  return content->iw_vars;
}

TensorVar Precompute::getWorkspace() const {
  return content->workspace;
}

static bool containsExpr(Assignment assignment, IndexExpr expr) {
   struct ContainsVisitor : public IndexNotationVisitor {
    using IndexNotationVisitor::visit;

    IndexExpr expr;
    bool contains = false;

    void visit(const AccessNode* node) {
      if (equals(IndexExpr(node), expr)) {
        contains = true;
      }
    }

    void visit(const UnaryExprNode* node) {
      if (equals(IndexExpr(node), expr)) {
        contains = true;
      }
      else {
        IndexNotationVisitor::visit(node);
      }
    }

    void visit(const BinaryExprNode* node) {
      if (equals(IndexExpr(node), expr)) {
        contains = true;
//      } else if (equals(IndexExpr(node->a), expr)) {
//        contains = true;
//      } else if (equals(IndexExpr(node->b), expr)) {
//        contains = true;
      }
      else {
        IndexNotationVisitor::visit(node);
      }
    }

    void visit(const ReductionNode* node) {
      taco_ierror << "Reduction node in concrete index notation.";
    }
  };

  ContainsVisitor visitor;
  visitor.expr = expr;
  visitor.visit(assignment);
  return visitor.contains;
}

static Assignment getAssignmentContainingExpr(IndexStmt stmt, IndexExpr expr) {
  Assignment assignment;
  match(stmt,
        function<void(const AssignmentNode*,Matcher*)>([&assignment, &expr](
            const AssignmentNode* node, Matcher* ctx) {
          if (containsExpr(node, expr)) {
            assignment = node;
          }
        })
  );
  return assignment;
}

static IndexStmt eliminateRedundantReductions(IndexStmt stmt, 
    const std::set<TensorVar>* const candidates = nullptr) {

  struct ReduceToAssign : public IndexNotationRewriter {
    using IndexNotationRewriter::visit;

    const std::set<TensorVar>* const candidates;
    std::map<TensorVar,std::set<IndexVar>> availableVars;

    ReduceToAssign(const std::set<TensorVar>* const candidates) :
        candidates(candidates) {}

    IndexStmt rewrite(IndexStmt stmt) {
      for (const auto& result : getResults(stmt)) {
        availableVars[result] = {};
      }
      return IndexNotationRewriter::rewrite(stmt);
    }

    void visit(const ForallNode* op) {
      for (auto& it : availableVars) {
        it.second.insert(op->indexVar);
      }
      IndexNotationRewriter::visit(op);
      for (auto& it : availableVars) {
        it.second.erase(op->indexVar);
      }
    }

    void visit(const WhereNode* op) {
      const auto workspaces = getResults(op->producer);
      for (const auto& workspace : workspaces) {
        availableVars[workspace] = {};
      }
      IndexNotationRewriter::visit(op);
      for (const auto& workspace : workspaces) {
        availableVars.erase(workspace);
      }
    }
    
    void visit(const AssignmentNode* op) {
      const auto result = op->lhs.getTensorVar();
      if (op->op.defined() && 
          util::toSet(op->lhs.getIndexVars()) == availableVars[result] &&
          (!candidates || util::contains(*candidates, result))) {
        stmt = Assignment(op->lhs, op->rhs);
        return;
      }
      stmt = op;
    }
  };
  return ReduceToAssign(candidates).rewrite(stmt);
}

IndexStmt Precompute::apply(IndexStmt stmt, std::string* reason) const {
  INIT_REASON(reason);

  // Precondition: The expr to precompute is not in `stmt`
  Assignment assignment = getAssignmentContainingExpr(stmt, getExpr());
  if (!assignment.defined()) {
    *reason = "The expression (" + util::toString(getExpr()) + ") " +
              "is not in " + util::toString(stmt);
    return IndexStmt();
  }

  vector<IndexVar> forallIndexVars;
  match(stmt,
        function<void(const ForallNode*)>([&](const ForallNode* op) {
          forallIndexVars.push_back(op->indexVar);
        })
  );

  ProvenanceGraph provGraph = ProvenanceGraph(stmt);

  struct PrecomputeRewriter : public IndexNotationRewriter {
    using IndexNotationRewriter::visit;
    Precompute precompute;
    ProvenanceGraph provGraph;
    vector<IndexVar> forallIndexVarList;

    Assignment getConsumerAssignment(IndexStmt stmt, TensorVar& ws) {
      Assignment a = Assignment();
      match(stmt,
            function<void(const AssignmentNode*, Matcher*)>([&](const AssignmentNode* op, Matcher* ctx) {
              a = Assignment(op);
            }),
            function<void(const WhereNode*, Matcher*)>([&](const WhereNode* op, Matcher* ctx) {
              ctx->match(op->consumer);
              ctx->match(op->producer);
            }),
            function<void(const AccessNode*, Matcher*)>([&](const AccessNode* op, Matcher* ctx) {
              if (op->tensorVar == ws) {
                return;
              }
            })
      );

      if (!a.getReductionVars().empty()) {
        a = Assignment(a.getLhs(), a.getRhs(), Add());
      } else {
        a = Assignment(a.getLhs(), a.getRhs());
      }
      return a;
    }
<<<<<<< HEAD

    Assignment getProducerAssignment(TensorVar& ws,
                                     const std::vector<IndexVar>& i_vars,
                                     const std::vector<IndexVar>& iw_vars,
                                     const IndexExpr& e,
                                     map<IndexVar, IndexVar> substitutions) {

      auto assignment = ws(iw_vars) = replace(e, substitutions);
      if (!assignment.getReductionVars().empty())
        assignment = Assignment(assignment.getLhs(), assignment.getRhs(), Add());
      return assignment;
    }

    IndexStmt generateForalls(IndexStmt stmt, vector<IndexVar> indexVars) {
      auto returnStmt = stmt;
      for (auto &i : indexVars) {
        returnStmt = forall(i, returnStmt);
      }
      return returnStmt;
    }

    bool containsIndexVarScheduled(vector<IndexVar> indexVars,
                                 IndexVar indexVar) {
      bool contains = false;
      for (auto &i : indexVars) {
        if (i == indexVar) {
          contains = true;
        } else if (provGraph.isFullyDerived(indexVar) && !provGraph.isFullyDerived(i)) {
          for (auto &child : provGraph.getFullyDerivedDescendants(i)) {
            if (child == indexVar)
              contains = true;
          }
        } else if (provGraph.isFullyDerived(indexVar) && !provGraph.isFullyDerived(i)) {
          for (auto &child : provGraph.getFullyDerivedDescendants(indexVar)) {
            if (child == i)
              contains = true;
          }
        }
      }
      return contains;
    }

    void visit(const ForallNode* node) {
      Forall foralli(node);

      bool hasWheres = false;
      match(foralli,
            function<void(const WhereNode*)>([&](const WhereNode* op) {
              hasWheres = true;
            })
      );
      if (!hasWheres) {
        std::vector<IndexVar> i_vars = precompute.getIVars();

        vector<IndexVar> forallIndexVars;
        match(foralli,
              function<void(const ForallNode *)>([&](const ForallNode *op) {
                forallIndexVars.push_back(op->indexVar);
              })
        );

        IndexStmt s = foralli.getStmt();
        TensorVar ws = precompute.getWorkspace();
        IndexExpr e = precompute.getExpr();
        std::vector<IndexVar> iw_vars = precompute.getIWVars();

        map<IndexVar, IndexVar> substitutions;
        taco_iassert(i_vars.size() == iw_vars.size()) << "i_vars and iw_vars lists must be the same size";

        for (int index = 0; index < (int) i_vars.size(); index++) {
          substitutions[i_vars[index]] = iw_vars[index];
        }

        // Build consumer by replacing with temporary (in replacedStmt)
        IndexStmt replacedStmt = replace(s, {{e, ws(i_vars)}});
        if (replacedStmt != s) {
          // Then modify the replacedStmt to have the correct foralls
          // by concretizing the consumer assignment

          auto consumerAssignment = getConsumerAssignment(replacedStmt, ws);
          auto consumerIndexVars = consumerAssignment.getIndexVars();

          auto producerAssignment = getProducerAssignment(ws, i_vars, iw_vars, e, substitutions);
          auto producerIndexVars = producerAssignment.getIndexVars();

          vector<IndexVar> producerForallIndexVars;
          vector<IndexVar> consumerForallIndexVars;
          vector<IndexVar> outerForallIndexVars;

          bool stopForallDistribution = false;
          for (auto &i : util::reverse(forallIndexVars)) {
            if (!stopForallDistribution && containsIndexVarScheduled(i_vars, i)) {
              producerForallIndexVars.push_back(substitutions[i]);
              consumerForallIndexVars.push_back(i);
            } else {
              auto consumerContains = containsIndexVarScheduled(consumerIndexVars, i);
              auto producerContains = containsIndexVarScheduled(producerIndexVars, i);
              if (stopForallDistribution || (producerContains && consumerContains)) {
                outerForallIndexVars.push_back(i);
                stopForallDistribution = true;
              } else if (!stopForallDistribution && consumerContains) {
                consumerForallIndexVars.push_back(i);
              } else if (!stopForallDistribution && producerContains) {
                producerForallIndexVars.push_back(i);
              }
            }
          }

          IndexStmt consumer = generateForalls(consumerAssignment, consumerForallIndexVars);

          IndexStmt producer = generateForalls(producerAssignment, producerForallIndexVars);
          Where where(consumer, producer);

          stmt = generateForalls(where, outerForallIndexVars);
          return;
        }
      }
=======

    Assignment getProducerAssignment(TensorVar& ws,
                                     const std::vector<IndexVar>& i_vars,
                                     const std::vector<IndexVar>& iw_vars,
                                     const IndexExpr& e,
                                     map<IndexVar, IndexVar> substitutions) {

      auto assignment = ws(iw_vars) = replace(e, substitutions);
      if (!assignment.getReductionVars().empty())
        assignment = Assignment(assignment.getLhs(), assignment.getRhs(), Add());
      return assignment;
    }

    IndexStmt generateForalls(IndexStmt stmt, vector<IndexVar> indexVars) {
      auto returnStmt = stmt;
      for (auto &i : indexVars) {
        returnStmt = forall(i, returnStmt);
      }
      return returnStmt;
    }

    bool containsIndexVarScheduled(vector<IndexVar> indexVars,
                                 IndexVar indexVar) {
      bool contains = false;
      for (auto &i : indexVars) {
        if (i == indexVar) {
          contains = true;
        } else if (provGraph.isFullyDerived(indexVar) && !provGraph.isFullyDerived(i)) {
          for (auto &child : provGraph.getFullyDerivedDescendants(i)) {
            if (child == indexVar)
              contains = true;
          }
        } else if (provGraph.isFullyDerived(indexVar) && !provGraph.isFullyDerived(i)) {
          for (auto &child : provGraph.getFullyDerivedDescendants(indexVar)) {
            if (child == i)
              contains = true;
          }
        }
      }
      return contains;
    }

    void visit(const ForallNode* node) {
      Forall foralli(node);
      std::vector<IndexVar> i_vars = precompute.getIVars();

      vector<IndexVar> forallIndexVars;
      match(foralli,
            function<void(const ForallNode*)>([&](const ForallNode* op) {
              forallIndexVars.push_back(op->indexVar);
            })
      );

      IndexStmt s = foralli.getStmt();
      TensorVar ws = precompute.getWorkspace();
      IndexExpr e = precompute.getExpr();
      std::vector<IndexVar> iw_vars = precompute.getIWVars();

      map<IndexVar, IndexVar> substitutions;
      taco_iassert(i_vars.size() == iw_vars.size()) << "i_vars and iw_vars lists must be the same size";

      for (int index = 0; index < (int)i_vars.size(); index++) {
        substitutions[i_vars[index]] = iw_vars[index];
      }

      // Build consumer by replacing with temporary (in replacedStmt)
      IndexStmt replacedStmt = replace(s, {{e, ws(i_vars) }});
      if (replacedStmt != s) {
        // Then modify the replacedStmt to have the correct foralls
        // by concretizing the consumer assignment

        auto consumerAssignment = getConsumerAssignment(replacedStmt, ws);
        auto consumerIndexVars = consumerAssignment.getIndexVars();

        auto producerAssignment = getProducerAssignment(ws, i_vars, iw_vars, e, substitutions);
        auto producerIndexVars = producerAssignment.getIndexVars();

        vector<IndexVar> producerForallIndexVars;
        vector<IndexVar> consumerForallIndexVars;
        vector<IndexVar> outerForallIndexVars;

        bool stopForallDistribution = false;
        for (auto &i : util::reverse(forallIndexVars)) {
          if (!stopForallDistribution && containsIndexVarScheduled(i_vars, i)) {
            producerForallIndexVars.push_back(substitutions[i]);
            consumerForallIndexVars.push_back(i);
          } else {
            auto consumerContains = containsIndexVarScheduled(consumerIndexVars, i);
            auto producerContains = containsIndexVarScheduled(producerIndexVars, i);
            if (stopForallDistribution || (producerContains && consumerContains)) {
              outerForallIndexVars.push_back(i);
              stopForallDistribution = true;
            } else if (!stopForallDistribution && consumerContains) {
              consumerForallIndexVars.push_back(i);
            } else if (!stopForallDistribution && producerContains) {
              producerForallIndexVars.push_back(i);
            }
          }
        }

        IndexStmt consumer = generateForalls(consumerAssignment, consumerForallIndexVars);

        IndexStmt producer = generateForalls(producerAssignment, producerForallIndexVars);
        Where where(consumer, producer);

        stmt = generateForalls(where, outerForallIndexVars);
        return;
      }
>>>>>>> 97edc844
      IndexNotationRewriter::visit(node);
    }
  };

  PrecomputeRewriter rewriter;
  rewriter.precompute = *this;
  rewriter.provGraph = provGraph;
  rewriter.forallIndexVarList = forallIndexVars;
  stmt = rewriter.rewrite(stmt);

  return stmt;
}

void Precompute::print(std::ostream& os) const {
  os << "precompute(" << getExpr() << ", " << getIVars() << ", "
     << getIWVars() << ", " << getWorkspace() << ")";
}

bool Precompute::defined() const {
  return content != nullptr;
}

std::ostream& operator<<(std::ostream& os, const Precompute& precompute) {
  precompute.print(os);
  return os;
}

// class ForAllReplace
struct ForAllReplace::Content {
  std::vector<IndexVar> pattern;
  std::vector<IndexVar> replacement;
};

ForAllReplace::ForAllReplace() : content(nullptr) {
}

ForAllReplace::ForAllReplace(std::vector<IndexVar> pattern, std::vector<IndexVar> replacement) : content(new Content) {
  taco_iassert(!pattern.empty());
  content->pattern = pattern;
  content->replacement = replacement;
}

std::vector<IndexVar> ForAllReplace::getPattern() const {
  return content->pattern;
}

std::vector<IndexVar> ForAllReplace::getReplacement() const {
  return content->replacement;
}

IndexStmt ForAllReplace::apply(IndexStmt stmt, string* reason) const {
  INIT_REASON(reason);

  string r;
  if (!isConcreteNotation(stmt, &r)) {
    *reason = "The index statement is not valid concrete index notation: " + r;
    return IndexStmt();
  }

  /// Since all IndexVars can only appear once, assume replacement will work and error if it doesn't
  struct ForAllReplaceRewriter : public IndexNotationRewriter {
    using IndexNotationRewriter::visit;

    ForAllReplace transformation;
    string* reason;
    int elementsMatched = 0;
    ForAllReplaceRewriter(ForAllReplace transformation, string* reason)
            : transformation(transformation), reason(reason) {}

    IndexStmt forallreplace(IndexStmt stmt) {
      IndexStmt replaced = rewrite(stmt);

      // Precondition: Did not find pattern
      if (replaced == stmt || elementsMatched == -1) {
        *reason = "The pattern of ForAlls: " +
                  util::join(transformation.getPattern()) +
                  " was not found while attempting to replace with: " +
                  util::join(transformation.getReplacement());
        return IndexStmt();
      }
      return replaced;
    }

    void visit(const ForallNode* node) {
      Forall foralli(node);
      vector<IndexVar> pattern = transformation.getPattern();
      if (elementsMatched == -1) {
        return; // pattern did not match
      }

      if(elementsMatched >= (int) pattern.size()) {
        IndexNotationRewriter::visit(node);
        return;
      }

      if (foralli.getIndexVar() == pattern[elementsMatched]) {
        if (elementsMatched + 1 < (int) pattern.size() && !isa<Forall>(foralli.getStmt())) {
          // child is not a forallnode (not directly nested)
          elementsMatched = -1;
          return;
        }
        // assume rest of pattern matches
        vector<IndexVar> replacement = transformation.getReplacement();
        bool firstMatch = (elementsMatched == 0);
        elementsMatched++;
        stmt = rewrite(foralli.getStmt());
        if (firstMatch) {
          // add replacement nodes and cut out this node
          for (auto i = replacement.rbegin(); i != replacement.rend(); ++i ) {
            stmt = forall(*i, stmt);
          }
        }
        // else cut out this node
        return;
      }
      else if (elementsMatched > 0) {
        elementsMatched = -1; // pattern did not match
        return;
      }
      // before pattern match
      IndexNotationRewriter::visit(node);
    }
  };
  return ForAllReplaceRewriter(*this, reason).forallreplace(stmt);
}

void ForAllReplace::print(std::ostream& os) const {
  os << "forallreplace(" << util::join(getPattern()) << ", " << util::join(getReplacement()) << ")";
}

std::ostream& operator<<(std::ostream& os, const ForAllReplace& forallreplace) {
  forallreplace.print(os);
  return os;
}

// class AddSuchThatRels
struct AddSuchThatPredicates::Content {
  std::vector<IndexVarRel> predicates;
};

AddSuchThatPredicates::AddSuchThatPredicates() : content(nullptr) {
}

AddSuchThatPredicates::AddSuchThatPredicates(std::vector<IndexVarRel> predicates) : content(new Content) {
  taco_iassert(!predicates.empty());
  content->predicates = predicates;
}

std::vector<IndexVarRel> AddSuchThatPredicates::getPredicates() const {
  return content->predicates;
}

IndexStmt AddSuchThatPredicates::apply(IndexStmt stmt, string* reason) const {
  INIT_REASON(reason);

  string r;
  if (!isConcreteNotation(stmt, &r)) {
    *reason = "The index statement is not valid concrete index notation: " + r;
    return IndexStmt();
  }

  if (isa<SuchThat>(stmt)) {
    SuchThat suchThat = to<SuchThat>(stmt);
    vector<IndexVarRel> predicate = suchThat.getPredicate();
    vector<IndexVarRel> predicates = getPredicates();
    predicate.insert(predicate.end(), predicates.begin(), predicates.end());
    return SuchThat(suchThat.getStmt(), predicate);
  }
  else{
    return SuchThat(stmt, content->predicates);
  }
}

void AddSuchThatPredicates::print(std::ostream& os) const {
  os << "addsuchthatpredicates(" << util::join(getPredicates()) << ")";
}

std::ostream& operator<<(std::ostream& os, const AddSuchThatPredicates& addSuchThatPredicates) {
  addSuchThatPredicates.print(os);
  return os;
}

struct ReplaceReductionExpr : public IndexNotationRewriter {
  const std::map<Access,Access>& substitutions;
  ReplaceReductionExpr(const std::map<Access,Access>& substitutions)
          : substitutions(substitutions) {}
  using IndexNotationRewriter::visit;
  void visit(const AssignmentNode* node) {
    if (util::contains(substitutions, node->lhs)) {
      stmt = Assignment(substitutions.at(node->lhs), rewrite(node->rhs), node->op);
    }
    else {
      IndexNotationRewriter::visit(node);
    }
  }
};


IndexStmt scalarPromote(IndexStmt stmt, ProvenanceGraph provGraph, 
                        bool isWholeStmt, bool promoteScalar);

// class Parallelize
struct Parallelize::Content {
  IndexVar i;
  ParallelUnit  parallel_unit;
  OutputRaceStrategy output_race_strategy;
  int numChunks;
};


Parallelize::Parallelize() : content(nullptr) {
}

Parallelize::Parallelize(IndexVar i) : Parallelize(i, ParallelUnit::DefaultUnit, OutputRaceStrategy::NoRaces) {}

Parallelize::Parallelize(IndexVar i, ParallelUnit parallel_unit, OutputRaceStrategy output_race_strategy, int numChunks) : content(new Content) {
  content->i = i;
  content->parallel_unit = parallel_unit;
  content->output_race_strategy = output_race_strategy;
  content->numChunks = numChunks;
}


IndexVar Parallelize::geti() const {
  return content->i;
}

ParallelUnit Parallelize::getParallelUnit() const {
  return content->parallel_unit;
}

OutputRaceStrategy Parallelize::getOutputRaceStrategy() const {
  return content->output_race_strategy;
}

int Parallelize::getNumChunks() const {
  return content->numChunks;
}

IndexStmt Parallelize::apply(IndexStmt stmt, std::string* reason) const {
  INIT_REASON(reason);

  struct ParallelizeRewriter : public IndexNotationRewriter {
    using IndexNotationRewriter::visit;

    Parallelize parallelize;
    ProvenanceGraph provGraph;
    map<TensorVar,ir::Expr> tensorVars;
    vector<ir::Expr> assembledByUngroupedInsert;
    set<IndexVar> definedIndexVars;
    set<IndexVar> reductionIndexVars;
    set<ParallelUnit> parentParallelUnits;
    std::string reason = "";

    IndexStmt rewriteParallel(IndexStmt stmt) {
      provGraph = ProvenanceGraph(stmt);

      const auto reductionVars = getReductionVars(stmt);

      reductionIndexVars.clear();
      for (const auto& iv : stmt.getIndexVars()) {
        if (util::contains(reductionVars, iv)) {
          for (const auto& rv : provGraph.getFullyDerivedDescendants(iv)) {
            reductionIndexVars.insert(rv);
          }
        }
      }

      tensorVars = createIRTensorVars(stmt);

      assembledByUngroupedInsert.clear();
      for (const auto& result : getAssembledByUngroupedInsertion(stmt)) {
        assembledByUngroupedInsert.push_back(tensorVars[result]);
      }

      return rewrite(stmt);
    }

    void visit(const ForallNode* node) {
      Forall foralli(node);
      IndexVar i = parallelize.geti();

      definedIndexVars.insert(foralli.getIndexVar());

      if (foralli.getIndexVar() == i) {
        // Precondition 1: No parallelization of reduction variables
        if (parallelize.getOutputRaceStrategy() == OutputRaceStrategy::NoRaces &&
            util::contains(reductionIndexVars, i)) {
          reason = "Precondition failed: Cannot parallelize reduction loops "
                   "without synchronization";
          return;
        }

        Iterators iterators(foralli, tensorVars);
        MergeLattice lattice = MergeLattice::make(foralli, iterators, provGraph, 
                                                  definedIndexVars);

        // Precondition 2: No coiteration of modes (i.e., merge lattice has 
        //                 only one iterator)
        if (lattice.iterators().size() != 1) {
          reason = "Precondition failed: The loop must not merge tensor "
                   "dimensions, that is, it must be a for loop;";
          return;
        }

        vector<IndexVar> underivedAncestors = provGraph.getUnderivedAncestors(i);
        IndexVar underivedAncestor = underivedAncestors.back();

        // Get lattice that corresponds to underived ancestor. This is 
        // bottom-most loop that shares underived ancestor
        Forall underivedForall = foralli;
        match(foralli.getStmt(),
              function<void(const ForallNode*)>([&](const ForallNode* node) {
                const auto nodeUnderivedAncestors = 
                    provGraph.getUnderivedAncestors(node->indexVar);
                definedIndexVars.insert(node->indexVar);
                if (underivedAncestor == nodeUnderivedAncestors.back()) {
                  underivedForall = Forall(node);
                }
              })
        );
        MergeLattice underivedLattice = MergeLattice::make(underivedForall, 
                                                           iterators, provGraph, 
                                                           definedIndexVars);

        // Precondition 3: Every result iterator must have insert capability
        for (Iterator iterator : underivedLattice.results()) {
          if (util::contains(assembledByUngroupedInsert, iterator.getTensor())) {
            for (Iterator it = iterator; !it.isRoot(); it = it.getParent()) {
              if (it.hasInsertCoord() || !it.isYieldPosPure()) {
                reason = "Precondition failed: The output tensor does not "
                         "support parallelized inserts";
                return;
              }
            }
          } else {
            while (true) {
              if (!iterator.hasInsert()) {
                reason = "Precondition failed: The output tensor must support " 
                         "inserts";
                return;
              }
              if (iterator.isLeaf()) {
                break;
              }
              iterator = iterator.getChild();
            }
          }
        }

        if (parallelize.getOutputRaceStrategy() == OutputRaceStrategy::Temporary &&
            util::contains(reductionIndexVars, underivedForall.getIndexVar())) {
          // Need to precompute reduction

          // Find all occurrences of reduction in expression
          vector<const AssignmentNode *> precomputeAssignments;
          match(foralli.getStmt(),
                function<void(const AssignmentNode*)>([&](const AssignmentNode* node) {
                  for (auto underivedVar : underivedAncestors) {
                    vector<IndexVar> reductionVars = Assignment(node).getReductionVars();
                    bool reducedByI =
                            find(reductionVars.begin(), reductionVars.end(), underivedVar) != reductionVars.end();
                    if (reducedByI) {
                      precomputeAssignments.push_back(node);
                      break;
                    }
                  }
                })
          );
          taco_iassert(!precomputeAssignments.empty());

          IndexStmt precomputed_stmt = forall(i, foralli.getStmt(), parallelize.getParallelUnit(), parallelize.getOutputRaceStrategy(), foralli.getUnrollFactor());
          for (auto assignment : precomputeAssignments) {
            // Construct temporary of correct type and size of outer loop
            TensorVar w(string("w_") + ParallelUnit_NAMES[(int) parallelize.getParallelUnit()], Type(assignment->lhs.getDataType(), {Dimension(i)}), taco::dense, MemoryLocation::Default);

            // rewrite producer to write to temporary, mark producer as parallel
            IndexStmt producer = ReplaceReductionExpr(map<Access, Access>({{assignment->lhs, w(i)}})).rewrite(precomputed_stmt);
            taco_iassert(isa<Forall>(producer));
            Forall producer_forall = to<Forall>(producer);
            producer = forall(producer_forall.getIndexVar(), producer_forall.getStmt(), parallelize.getParallelUnit(), parallelize.getOutputRaceStrategy(), foralli.getUnrollFactor());

            // build consumer that writes from temporary to output, mark consumer as parallel reduction
            ParallelUnit reductionUnit = ParallelUnit::CPUThreadGroupReduction;
            if (should_use_CUDA_codegen()) {
              if (parentParallelUnits.count(ParallelUnit::GPUWarp)) {
                reductionUnit = ParallelUnit::GPUWarpReduction;
              }
              else {
                reductionUnit = ParallelUnit::GPUBlockReduction;
              }
            }
            IndexStmt consumer = forall(i, Assignment(assignment->lhs, w(i), assignment->op), reductionUnit, OutputRaceStrategy::ParallelReduction);
            precomputed_stmt = where(consumer, producer);
          }
          stmt = precomputed_stmt;
          return;
        }

        if (parallelize.getOutputRaceStrategy() == OutputRaceStrategy::Atomics) {
          // want to avoid extra atomics by accumulating variable and then 
          // reducing at end
          IndexStmt body = scalarPromote(foralli.getStmt(), provGraph, 
                                         false, true);
          stmt = forall(i, body, parallelize.getParallelUnit(), 
                        parallelize.getOutputRaceStrategy(), 
                        foralli.getUnrollFactor());
          return;
        }


        stmt = forall(i, foralli.getStmt(), parallelize.getParallelUnit(), parallelize.getOutputRaceStrategy(), foralli.getUnrollFactor(), parallelize.getNumChunks());
        return;
      }

      if (foralli.getParallelUnit() != ParallelUnit::NotParallel) {
        parentParallelUnits.insert(foralli.getParallelUnit());
      }
      IndexNotationRewriter::visit(node);
    }
  };

  ParallelizeRewriter rewriter;
  rewriter.parallelize = *this;
  IndexStmt rewritten = rewriter.rewriteParallel(stmt);
  if (!rewriter.reason.empty()) {
    *reason = rewriter.reason;
    return IndexStmt();
  }
  return rewritten;
}


void Parallelize::print(std::ostream& os) const {
  os << "parallelize(" << geti() << ")";
}


std::ostream& operator<<(std::ostream& os, const Parallelize& parallelize) {
  parallelize.print(os);
  return os;
}


// class SetAssembleStrategy 

struct SetAssembleStrategy::Content {
  TensorVar result;
  AssembleStrategy strategy;
  bool separatelySchedulable;
};

SetAssembleStrategy::SetAssembleStrategy(TensorVar result, 
                                         AssembleStrategy strategy,
                                         bool separatelySchedulable) : 
    content(new Content) {
  content->result = result;
  content->strategy = strategy;
  content->separatelySchedulable = separatelySchedulable;
}

TensorVar SetAssembleStrategy::getResult() const {
  return content->result;
}

AssembleStrategy SetAssembleStrategy::getAssembleStrategy() const {
  return content->strategy;
}

bool SetAssembleStrategy::getSeparatelySchedulable() const {
  return content->separatelySchedulable;
}

IndexStmt SetAssembleStrategy::apply(IndexStmt stmt, string* reason) const {
  INIT_REASON(reason);

  if (getAssembleStrategy() == AssembleStrategy::Append) {
    return stmt;
  }

  bool hasSeqInsertEdge = false;
  bool hasInsertCoord = false;
  bool hasNonpureYieldPos = false;
  for (const auto& modeFormat : getResult().getFormat().getModeFormats()) {
    if (hasSeqInsertEdge) {
      if (modeFormat.hasSeqInsertEdge()) {
        *reason = "Precondition failed: The output tensor does not support "
                  "ungrouped insertion (cannot have multiple modes requiring "
                  "non-trivial edge insertion)";
        return IndexStmt();
      }
    } else {
      hasSeqInsertEdge = (hasSeqInsertEdge || modeFormat.hasSeqInsertEdge());
      if (modeFormat.hasSeqInsertEdge()) {
        if (hasInsertCoord) {
          *reason = "Precondition failed: The output tensor does not support "
                    "ungrouped insertion (cannot have mode requiring "
                    "non-trivial coordinate insertion above mode requiring "
                    "non-trivial edge insertion)";
          return IndexStmt();
        }
        hasSeqInsertEdge = true;
      }
      hasInsertCoord = (hasInsertCoord || modeFormat.hasInsertCoord());
    }
    if (hasNonpureYieldPos && !modeFormat.isBranchless()) {
      *reason = "Precondition failed: The output tensor does not support "
                "ungrouped insertion (a mode that has a non-pure "
                "implementation of yield_pos cannot be followed by a "
                "non-branchless mode)";
      return IndexStmt();
    } else if (!modeFormat.isYieldPosPure()) {
      hasNonpureYieldPos = true;
    }
  }

  IndexStmt loweredQueries = stmt;

  // If attribute query computation should be independently schedulable, then 
  // need to use fresh index variables
  if (getSeparatelySchedulable()) {
    std::map<IndexVar,IndexVar> ivReplacements;
    for (const auto& indexVar : getIndexVars(stmt)) {
      ivReplacements[indexVar] = IndexVar("q" + indexVar.getName());
    }
    loweredQueries = replace(loweredQueries, ivReplacements);
  }

  // FIXME: Unneeded if scalar promotion is made default when concretizing
  loweredQueries = scalarPromote(loweredQueries);

  // Tracks all tensors that correspond to attribute query results or that are 
  // used to compute attribute queries
  std::set<TensorVar> insertedResults;  

  // Lower attribute queries to canonical forms using same schedule as 
  // actual computation
  Assemble::AttrQueryResults queryResults;
  struct LowerAttrQuery : public IndexNotationRewriter {
    using IndexNotationRewriter::visit;

    TensorVar result;
    Assemble::AttrQueryResults& queryResults;
    std::set<TensorVar>& insertedResults;
    std::vector<TensorVar> arguments;
    std::vector<TensorVar> temps;
    std::map<TensorVar,TensorVar> tempReplacements;
    IndexStmt epilog;
    std::string reason = "";

    LowerAttrQuery(TensorVar result, Assemble::AttrQueryResults& queryResults, 
                   std::set<TensorVar>& insertedResults) : 
        result(result), queryResults(queryResults), 
        insertedResults(insertedResults) {}

    IndexStmt lower(IndexStmt stmt) {
      arguments = getArguments(stmt);
      temps = getTemporaries(stmt);
      for (const auto& tmp : temps) {
        tempReplacements[tmp] = TensorVar("q" + tmp.getName(), 
                                          Type(Bool, tmp.getType().getShape()), 
                                          tmp.getFormat());
      }

      queryResults = Assemble::AttrQueryResults();
      epilog = IndexStmt();
      stmt = IndexNotationRewriter::rewrite(stmt);
      if (epilog.defined()) {
        stmt = Where(epilog, stmt);
      }
      return stmt;
    }

    void visit(const ForallNode* op) {
      IndexStmt s = rewrite(op->stmt);
      if (s == op->stmt) {
        stmt = op;
      } else if (s.defined()) {
        stmt = Forall(op->indexVar, s, op->parallel_unit, 
                      op->output_race_strategy, op->unrollFactor);
      } else {
        stmt = IndexStmt();
      }
    }

    void visit(const WhereNode* op) {
      IndexStmt producer = rewrite(op->producer);
      IndexStmt consumer = rewrite(op->consumer);
      if (producer == op->producer && consumer == op->consumer) {
        stmt = op;
      } else if (consumer.defined()) {
        stmt = producer.defined() ? Where(consumer, producer) : consumer;
      } else {
        stmt = IndexStmt();
      }
    }

    void visit(const AssignmentNode* op) {
      IndexExpr rhs = rewrite(op->rhs);

      const auto resultAccess = op->lhs;
      const auto resultTensor = resultAccess.getTensorVar();
      
      if (resultTensor != result) {
        Access lhs = to<Access>(rewrite(op->lhs));
        stmt = (rhs != op->rhs) ? Assignment(lhs, rhs, op->op) : op;
        return;
      }

      if (op->op.defined()) {
        reason = "Precondition failed: Ungrouped insertion not support for "
                 "output tensors that are scattered into";
        return;
      }

      queryResults[resultTensor] = 
          std::vector<std::vector<TensorVar>>(resultTensor.getOrder());

      const auto indices = resultAccess.getIndexVars();
      const auto modeFormats = resultTensor.getFormat().getModeFormats();
      const auto modeOrdering = resultTensor.getFormat().getModeOrdering();

      std::vector<IndexVar> parentCoords;
      std::vector<IndexVar> childCoords;
      for (size_t i = 0; i < indices.size(); ++i) {
        childCoords.push_back(indices[modeOrdering[i]]);
      }

      for (size_t i = 0; i < indices.size(); ++i) {
        const auto modeName = resultTensor.getName() + std::to_string(i + 1);

        parentCoords.push_back(indices[modeOrdering[i]]);
        childCoords.erase(childCoords.begin());

        for (const auto& query: 
            modeFormats[i].getAttrQueries(parentCoords, childCoords)) {
          const auto& groupBy = query.getGroupBy();

          // TODO: support multiple aggregations in single query
          taco_iassert(query.getAttrs().size() == 1); 

          std::vector<Dimension> queryDims;
          for (const auto& coord : groupBy) {
            const auto pos = std::find(groupBy.begin(), groupBy.end(), coord) 
                           - groupBy.begin();
            const auto dim = resultTensor.getType().getShape().getDimension(pos);
            queryDims.push_back(dim);
          }

          for (const auto& attr : query.getAttrs()) {
            switch (attr.aggr) {
              case AttrQuery::COUNT:
              {
                std::vector<IndexVar> dedupCoords = groupBy;
                dedupCoords.insert(dedupCoords.end(), attr.params.begin(), 
                                   attr.params.end());
                std::vector<Dimension> dedupDims(dedupCoords.size());
                TensorVar dedupTmp(modeName + "_dedup", Type(Bool, dedupDims));
                stmt = Assignment(dedupTmp(dedupCoords), rhs, Add());
                insertedResults.insert(dedupTmp);

                const auto resultName = modeName + "_" + attr.label;
                TensorVar queryResult(resultName, Type(Int32, queryDims));
                epilog = Assignment(queryResult(groupBy), 
                                    Cast(dedupTmp(dedupCoords), Int()), Add());
                for (const auto& coord : util::reverse(dedupCoords)) {
                  epilog = forall(coord, epilog);
                }
                insertedResults.insert(queryResult);

                queryResults[resultTensor][i] = {queryResult};
                return;
              }
              case AttrQuery::IDENTITY:
              case AttrQuery::MIN:
              case AttrQuery::MAX:
              default:
                taco_not_supported_yet;
                break;
            }
          }
        }
      }

      stmt = IndexStmt();
    }

    void visit(const AccessNode* op) {
      if (util::contains(arguments, op->tensorVar)) {
        expr = Access(op->tensorVar, op->indexVars, op->packageModifiers(),
                      true);
        return;
      } else if (util::contains(temps, op->tensorVar)) {
        expr = Access(tempReplacements[op->tensorVar], op->indexVars,
                      op->packageModifiers());
        return;
      }

      expr = op;
    }
  };
  LowerAttrQuery queryLowerer(getResult(), queryResults, insertedResults);
  loweredQueries = queryLowerer.lower(loweredQueries);

  if (!queryLowerer.reason.empty()) {
    *reason = queryLowerer.reason;
    return IndexStmt();
  }

  // Convert redundant reductions to assignments
  loweredQueries = eliminateRedundantReductions(loweredQueries, 
                                                &insertedResults);

  // Inline definitions of temporaries into their corresponding uses, as long 
  // as the temporaries are not the results of reductions
  std::set<TensorVar> inlinedResults;
  struct InlineTemporaries : public IndexNotationRewriter {
    using IndexNotationRewriter::visit;

    const std::set<TensorVar>& insertedResults;
    std::set<TensorVar>& inlinedResults;
    std::map<TensorVar,std::pair<IndexExpr,Assignment>> tmpUse;

    InlineTemporaries(const std::set<TensorVar>& insertedResults,
                      std::set<TensorVar>& inlinedResults) :
        insertedResults(insertedResults), inlinedResults(inlinedResults) {}

    void visit(const WhereNode* op) {
      IndexStmt consumer = rewrite(op->consumer);
      IndexStmt producer = rewrite(op->producer);
      if (producer == op->producer && consumer == op->consumer) {
        stmt = op;
      } else {
        stmt = new WhereNode(consumer, producer);
      }
    }

    void visit(const AssignmentNode* op) {
      const auto lhsTensor = op->lhs.getTensorVar();
      if (util::contains(tmpUse, lhsTensor) && !op->op.defined()) {
        std::map<IndexVar,IndexVar> indexMap;
        const auto& oldIndices = 
            to<Access>(tmpUse[lhsTensor].first).getIndexVars();
        const auto& newIndices = op->lhs.getIndexVars();
        for (const auto& mapping : util::zip(oldIndices, newIndices)) {
          indexMap[mapping.first] = mapping.second;
        }

        std::vector<IndexVar> newCoords;
        const auto& oldCoords = 
            tmpUse[lhsTensor].second.getLhs().getIndexVars();
        for (const auto& oldCoord : oldCoords) {
          newCoords.push_back(indexMap.at(oldCoord));
        }

        IndexExpr reduceOp = tmpUse[lhsTensor].second.getOperator();
        TensorVar queryResult = 
            tmpUse[lhsTensor].second.getLhs().getTensorVar();
        IndexExpr rhs = op->rhs;
        if (rhs.getDataType() != queryResult.getType().getDataType()) {
          rhs = Cast(rhs, queryResult.getType().getDataType());
        }
        stmt = Assignment(queryResult(newCoords), rhs, reduceOp);
        inlinedResults.insert(queryResult);
        return;
      } 

      const Access rhsAccess = isa<Access>(op->rhs) ? to<Access>(op->rhs)
          : (isa<Cast>(op->rhs) && isa<Access>(to<Cast>(op->rhs).getA()))
            ? to<Access>(to<Cast>(op->rhs).getA()) : Access();
      if (rhsAccess.defined()) {
        const auto rhsTensor = rhsAccess.getTensorVar();
        if (util::contains(insertedResults, rhsTensor)) {
          tmpUse[rhsTensor] = std::make_pair(rhsAccess, Assignment(op));
        }
      }
      stmt = op;
    }
  };
  loweredQueries = InlineTemporaries(insertedResults, 
                                     inlinedResults).rewrite(loweredQueries);

  // Eliminate computation of redundant temporaries
  struct EliminateRedundantTemps : public IndexNotationRewriter {
    using IndexNotationRewriter::visit;

    const std::set<TensorVar>& inlinedResults;

    EliminateRedundantTemps(const std::set<TensorVar>& inlinedResults) :
        inlinedResults(inlinedResults) {}

    void visit(const ForallNode* op) {
      IndexStmt s = rewrite(op->stmt);
      if (s == op->stmt) {
        stmt = op;
      } else if (s.defined()) {
        stmt = new ForallNode(op->indexVar, s, op->parallel_unit, 
                              op->output_race_strategy, op->unrollFactor);
      } else {
        stmt = IndexStmt();
      }
    }

    void visit(const WhereNode* op) {
      IndexStmt consumer = rewrite(op->consumer);
      if (consumer == op->consumer) {
        stmt = op;
      } else if (consumer.defined()) {
        stmt = new WhereNode(consumer, op->producer);
      } else {
        stmt = op->producer;
      }
    }

    void visit(const AssignmentNode* op) {
      const auto lhsTensor = op->lhs.getTensorVar();
      if (util::contains(inlinedResults, lhsTensor)) {
        stmt = IndexStmt();
      } else {
        stmt = op;
      }
    }
  };
  loweredQueries = 
      EliminateRedundantTemps(inlinedResults).rewrite(loweredQueries);

  return Assemble(loweredQueries, stmt, queryResults);
}

void SetAssembleStrategy::print(std::ostream& os) const {
  os << "assemble(" << getResult() << ", " 
     << AssembleStrategy_NAMES[(int)getAssembleStrategy()] << ")";
}

std::ostream& operator<<(std::ostream& os, 
                         const SetAssembleStrategy& assemble) {
  assemble.print(os);
  return os;
}


// Autoscheduling functions

IndexStmt parallelizeOuterLoop(IndexStmt stmt) {
  // get outer ForAll
  Forall forall;
  bool matched = false;
  match(stmt,
        function<void(const ForallNode*,Matcher*)>([&forall, &matched](
                const ForallNode* node, Matcher* ctx) {
          if (!matched) forall = node;
          matched = true;
        })
  );

  if (!matched) return stmt;
  string reason;

  if (should_use_CUDA_codegen()) {
    for (const auto& temp : getTemporaries(stmt)) {
      // Don't parallelize computations that use non-scalar temporaries. 
      if (temp.getOrder() > 0) {
        return stmt;
      }
    }

    IndexVar i1, i2;
    IndexStmt parallelized256 = stmt.split(forall.getIndexVar(), i1, i2, 256);
    parallelized256 = Parallelize(i1, ParallelUnit::GPUBlock, OutputRaceStrategy::NoRaces).apply(parallelized256, &reason);
    if (parallelized256 == IndexStmt()) {
      return stmt;
    }

    parallelized256 = Parallelize(i2, ParallelUnit::GPUThread, OutputRaceStrategy::NoRaces).apply(parallelized256, &reason);
    if (parallelized256 == IndexStmt()) {
      return stmt;
    }
    return parallelized256;
  }
  else {
    IndexStmt parallelized = Parallelize(forall.getIndexVar(), ParallelUnit::CPUThread, OutputRaceStrategy::NoRaces).apply(stmt, &reason);
    if (parallelized == IndexStmt()) {
      // can't parallelize
      return stmt;
    }
    return parallelized;
  }
}

// Takes in a set of pairs of IndexVar and level for a given tensor and orders
// the IndexVars by tensor level
static vector<pair<IndexVar, bool>> 
varOrderFromTensorLevels(set<pair<IndexVar, pair<int, bool>>> tensorLevelVars) {
  vector<pair<IndexVar, pair<int, bool>>> sortedPairs(tensorLevelVars.begin(), 
                                                      tensorLevelVars.end());
  auto comparator = [](const pair<IndexVar, pair<int, bool>> &left, 
                       const pair<IndexVar, pair<int, bool>> &right) {
    return left.second.first < right.second.first;
  };
  std::sort(sortedPairs.begin(), sortedPairs.end(), comparator);

  vector<pair<IndexVar, bool>> varOrder;
  std::transform(sortedPairs.begin(),
                sortedPairs.end(),
                std::back_inserter(varOrder),
                [](const std::pair<IndexVar, pair<int, bool>>& p) {
                  return pair<IndexVar, bool>(p.first, p.second.second);
                });
  return varOrder;
}


// Takes in varOrders from many tensors and creates a map of dependencies between IndexVars
static map<IndexVar, set<IndexVar>>
depsFromVarOrders(map<string, vector<pair<IndexVar,bool>>> varOrders) {
  map<IndexVar, set<IndexVar>> deps;
  for (const auto& varOrderPair : varOrders) {
    const auto& varOrder = varOrderPair.second;
    for (auto firstit = varOrder.begin(); firstit != varOrder.end(); ++firstit) {
      for (auto secondit = firstit + 1; secondit != varOrder.end(); ++secondit) {
        if (firstit->second || secondit->second) { // one of the dimensions must enforce constraints
          if (deps.count(secondit->first)) {
            deps[secondit->first].insert(firstit->first);
          } else {
            deps[secondit->first] = {firstit->first};
          }
        }
      }
    }
  }
  return deps;
}


static vector<IndexVar>
topologicallySort(map<IndexVar,set<IndexVar>> hardDeps,
                  map<IndexVar,multiset<IndexVar>> softDeps,
                  vector<IndexVar> originalOrder) {
  vector<IndexVar> sortedVars;
  unsigned long countVars = originalOrder.size();
  while (sortedVars.size() < countVars) {
    // Scan for variable with no dependencies
    IndexVar freeVar;
    size_t freeVarPos = std::numeric_limits<size_t>::max();
    size_t minSoftDepsRemaining = std::numeric_limits<size_t>::max();
    for (size_t i = 0; i < originalOrder.size(); ++i) {
      IndexVar var = originalOrder[i];
      if (!hardDeps.count(var) || hardDeps[var].empty()) {  
        const size_t softDepsRemaining = softDeps.count(var) ? 
                                         softDeps[var].size() : 0;
        if (softDepsRemaining < minSoftDepsRemaining) {
          freeVar = var;
          freeVarPos = i;
          minSoftDepsRemaining = softDepsRemaining;
        }
      }
    }

    // No free var found there is a cycle
    taco_iassert(freeVarPos != std::numeric_limits<size_t>::max())
        << "Cycles in iteration graphs must be resolved, through transpose, "
        << "before the expression is passed to the topological sorting "
        << "routine.";

    sortedVars.push_back(freeVar);

    // remove dependencies on variable
    for (auto& varTensorDepsPair : hardDeps) {
      auto& varTensorDeps = varTensorDepsPair.second;
      if (varTensorDeps.count(freeVar)) {
        varTensorDeps.erase(freeVar);
      }
    }
    for (auto& varTensorDepsPair : softDeps) {
      auto& varTensorDeps = varTensorDepsPair.second;
      if (varTensorDeps.count(freeVar)) {
        varTensorDeps.erase(freeVar);
      }
    }
    originalOrder.erase(originalOrder.begin() + freeVarPos);
  }
  return sortedVars;
}


IndexStmt reorderLoopsTopologically(IndexStmt stmt) {
  // Collect tensorLevelVars which stores the pairs of IndexVar and tensor
  // level that each tensor is accessed at
  struct DAGBuilder : public IndexNotationVisitor {
    using IndexNotationVisitor::visit;
    // int is level, bool is if level enforces constraints (ie not dense)
    map<string, set<pair<IndexVar, pair<int, bool>>>> tensorLevelVars;
    IndexStmt innerBody;
    map <IndexVar, ParallelUnit> forallParallelUnit;
    map <IndexVar, OutputRaceStrategy> forallOutputRaceStrategy;
    vector<IndexVar> indexVarOriginalOrder;
    Iterators iterators;

    DAGBuilder(Iterators iterators) : iterators(iterators) {};

    void visit(const ForallNode* node) {
      Forall foralli(node);
      IndexVar i = foralli.getIndexVar();

      MergeLattice lattice = MergeLattice::make(foralli, iterators, ProvenanceGraph(), {}); // TODO
      indexVarOriginalOrder.push_back(i);
      forallParallelUnit[i] = foralli.getParallelUnit();
      forallOutputRaceStrategy[i] = foralli.getOutputRaceStrategy();

      // Iterator and if Iterator enforces constraints
      vector<pair<Iterator, bool>> depIterators;
      for (Iterator iterator : lattice.points()[0].iterators()) {
        if (!iterator.isDimensionIterator()) {
          depIterators.push_back({iterator, true});
        }
      }

      for (Iterator iterator : lattice.points()[0].locators()) {
        depIterators.push_back({iterator, false});
      }

      // add result iterators that append
      for (Iterator iterator : lattice.results()) {
        depIterators.push_back({iterator, !iterator.hasInsert()});
      }

      for (const auto& iteratorPair : depIterators) {
        int level = iteratorPair.first.getMode().getLevel();
        string tensor = to<ir::Var>(iteratorPair.first.getTensor())->name;
        if (tensorLevelVars.count(tensor)) {
          tensorLevelVars[tensor].insert({{i, {level, iteratorPair.second}}});
        }
        else {
          tensorLevelVars[tensor] = {{{i, {level, iteratorPair.second}}}};
        }
      }

      if (!isa<Forall>(foralli.getStmt())) {
        innerBody = foralli.getStmt();
        return; // Only reorder first contiguous section of ForAlls
      }
      IndexNotationVisitor::visit(node);
    }
  };

  Iterators iterators(stmt);
  DAGBuilder dagBuilder(iterators);
  stmt.accept(&dagBuilder);

  // Construct tensor dependencies (sorted list of IndexVars) from tensorLevelVars
  map<string, vector<pair<IndexVar, bool>>> tensorVarOrders;
  for (const auto& tensorLevelVar : dagBuilder.tensorLevelVars) {
    tensorVarOrders[tensorLevelVar.first] = 
        varOrderFromTensorLevels(tensorLevelVar.second);
  }
  const auto hardDeps = depsFromVarOrders(tensorVarOrders);

  struct CollectSoftDependencies : public IndexNotationVisitor {
    using IndexNotationVisitor::visit;

    map<IndexVar, multiset<IndexVar>> softDeps;

    void visit(const AssignmentNode* op) {
      op->lhs.accept(this);
      op->rhs.accept(this);
    }

    void visit(const AccessNode* node) {
      const auto& modeOrdering = node->tensorVar.getFormat().getModeOrdering();
      for (size_t i = 1; i < (size_t)node->tensorVar.getOrder(); ++i) {
        const auto srcVar = node->indexVars[modeOrdering[i - 1]];
        const auto dstVar = node->indexVars[modeOrdering[i]];
        softDeps[dstVar].insert(srcVar);
      }
    }
  };
  CollectSoftDependencies collectSoftDeps;
  stmt.accept(&collectSoftDeps);

  const auto sortedVars = topologicallySort(hardDeps, collectSoftDeps.softDeps, 
                                            dagBuilder.indexVarOriginalOrder);

  // Reorder Foralls use a rewriter in case new nodes introduced outside of Forall
  struct TopoReorderRewriter : public IndexNotationRewriter {
    using IndexNotationRewriter::visit;

    const vector<IndexVar>& sortedVars;
    IndexStmt innerBody;
    const map <IndexVar, ParallelUnit> forallParallelUnit;
    const map <IndexVar, OutputRaceStrategy> forallOutputRaceStrategy;

    TopoReorderRewriter(const vector<IndexVar>& sortedVars, IndexStmt innerBody,
                        const map <IndexVar, ParallelUnit> forallParallelUnit,
                        const map <IndexVar, OutputRaceStrategy> forallOutputRaceStrategy)
        : sortedVars(sortedVars), innerBody(innerBody),
        forallParallelUnit(forallParallelUnit), forallOutputRaceStrategy(forallOutputRaceStrategy)  {
    }

    void visit(const ForallNode* node) {
      Forall foralli(node);
      IndexVar i = foralli.getIndexVar();

      // first forall must be in collected variables
      taco_iassert(util::contains(sortedVars, i));
      stmt = innerBody;
      for (auto it = sortedVars.rbegin(); it != sortedVars.rend(); ++it) {
        stmt = forall(*it, stmt, forallParallelUnit.at(*it), forallOutputRaceStrategy.at(*it), foralli.getUnrollFactor());
      }
      return;
    }

  };
  TopoReorderRewriter rewriter(sortedVars, dagBuilder.innerBody, 
                               dagBuilder.forallParallelUnit, dagBuilder.forallOutputRaceStrategy);
  return rewriter.rewrite(stmt);
}

IndexStmt scalarPromote(IndexStmt stmt, ProvenanceGraph provGraph, 
                        bool isWholeStmt, bool promoteScalar) {
  std::map<Access,const ForallNode*> hoistLevel;
  std::map<Access,IndexExpr> reduceOp;
  struct FindHoistLevel : public IndexNotationVisitor {
    using IndexNotationVisitor::visit;

    std::map<Access,const ForallNode*>& hoistLevel;
    std::map<Access,IndexExpr>& reduceOp;
    std::map<Access,std::set<IndexVar>> hoistIndices;
    std::set<IndexVar> derivedIndices;
    std::set<IndexVar> indices;
    const ProvenanceGraph& provGraph;
    const bool isWholeStmt;
    const bool promoteScalar;
    
    FindHoistLevel(std::map<Access,const ForallNode*>& hoistLevel,
                   std::map<Access,IndexExpr>& reduceOp,
                   const ProvenanceGraph& provGraph,
                   bool isWholeStmt, bool promoteScalar) : 
        hoistLevel(hoistLevel), reduceOp(reduceOp), provGraph(provGraph),
        isWholeStmt(isWholeStmt), promoteScalar(promoteScalar) {}

    void visit(const ForallNode* node) {
      Forall foralli(node);
      IndexVar i = foralli.getIndexVar();

      // Don't allow hoisting out of forall's for GPU warp and block reduction
      if (foralli.getParallelUnit() == ParallelUnit::GPUWarpReduction || 
          foralli.getParallelUnit() == ParallelUnit::GPUBlockReduction) {
        FindHoistLevel findHoistLevel(hoistLevel, reduceOp, provGraph, false, 
                                      promoteScalar);
        foralli.getStmt().accept(&findHoistLevel);
        return;
      }

      std::vector<Access> resultAccesses;
      std::tie(resultAccesses, std::ignore) = getResultAccesses(foralli);
      for (const auto& resultAccess : resultAccesses) {
        if (!promoteScalar && resultAccess.getIndexVars().empty()) {
          continue;
        }

        std::set<IndexVar> resultIndices(resultAccess.getIndexVars().begin(),
                                         resultAccess.getIndexVars().end());
        if (std::includes(indices.begin(), indices.end(), 
                          resultIndices.begin(), resultIndices.end()) &&
            !util::contains(hoistLevel, resultAccess)) {
          hoistLevel[resultAccess] = node;
          hoistIndices[resultAccess] = indices;

          auto resultDerivedIndices = resultIndices;
          for (const auto& iv : resultIndices) {
            for (const auto& div : provGraph.getFullyDerivedDescendants(iv)) {
              resultDerivedIndices.insert(div);
            }
          }
          if (!isWholeStmt || resultDerivedIndices != derivedIndices) {
            reduceOp[resultAccess] = IndexExpr();
          }
        }
      }

      auto newIndices = provGraph.newlyRecoverableParents(i, derivedIndices);
      newIndices.push_back(i);
      derivedIndices.insert(newIndices.begin(), newIndices.end());

      const auto underivedIndices = getIndexVars(foralli);
      for (const auto& newIndex : newIndices) {
        if (util::contains(underivedIndices, newIndex)) {
          indices.insert(newIndex);
        }
      }

      IndexNotationVisitor::visit(node);

      for (const auto& newIndex : newIndices) {
        indices.erase(newIndex);
        derivedIndices.erase(newIndex);
      }
    }

    void visit(const AssignmentNode* op) {
      if (util::contains(hoistLevel, op->lhs) && 
          hoistIndices[op->lhs] == indices) {
        hoistLevel.erase(op->lhs);
      }
      if (util::contains(reduceOp, op->lhs)) {
        reduceOp[op->lhs] = op->op;
      }
    }
  };
  FindHoistLevel findHoistLevel(hoistLevel, reduceOp, provGraph, isWholeStmt, 
                                promoteScalar);
  stmt.accept(&findHoistLevel);
  
  struct HoistWrites : public IndexNotationRewriter {
    using IndexNotationRewriter::visit;

    const std::map<Access,const ForallNode*>& hoistLevel;
    const std::map<Access,IndexExpr>& reduceOp;

    HoistWrites(const std::map<Access,const ForallNode*>& hoistLevel,
                const std::map<Access,IndexExpr>& reduceOp) : 
        hoistLevel(hoistLevel), reduceOp(reduceOp) {}

    void visit(const ForallNode* node) {
      Forall foralli(node);
      IndexVar i = foralli.getIndexVar();
      IndexStmt body = rewrite(foralli.getStmt());

      std::vector<IndexStmt> consumers;
      for (const auto& resultAccess : hoistLevel) {
        if (resultAccess.second == node) {
          // This assumes the index expression yields at most one result tensor; 
          // will not work correctly if there are multiple results.
          TensorVar resultVar = resultAccess.first.getTensorVar();
          TensorVar val("t" + i.getName() + resultVar.getName(), 
                        Type(resultVar.getType().getDataType(), {}));
          body = ReplaceReductionExpr(
              map<Access,Access>({{resultAccess.first, val()}})).rewrite(body);

          IndexExpr op = util::contains(reduceOp, resultAccess.first) 
                       ? reduceOp.at(resultAccess.first) : IndexExpr();
          IndexStmt consumer = Assignment(Access(resultAccess.first), val(), op);
          consumers.push_back(consumer);
        }
      }

      if (body == foralli.getStmt()) {
        taco_iassert(consumers.empty());
        stmt = node;
        return;
      }

      stmt = forall(i, body, foralli.getParallelUnit(),
                    foralli.getOutputRaceStrategy(), foralli.getUnrollFactor());
      for (const auto& consumer : consumers) {
        stmt = where(consumer, stmt);
      }
    }
  };
  HoistWrites hoistWrites(hoistLevel, reduceOp);
  return hoistWrites.rewrite(stmt);
}

IndexStmt scalarPromote(IndexStmt stmt) {
  return scalarPromote(stmt, ProvenanceGraph(stmt), true, false);
}

static bool compare(std::vector<IndexVar> vars1, std::vector<IndexVar> vars2) {
  return vars1 == vars2;
}

// TODO Temporary function to insert workspaces into SpMM kernels
static IndexStmt optimizeSpMM(IndexStmt stmt) {
  if (!isa<Forall>(stmt)) {
    return stmt;
  }
  Forall foralli = to<Forall>(stmt);
  IndexVar i = foralli.getIndexVar();

  if (!isa<Forall>(foralli.getStmt())) {
    return stmt;
  }
  Forall forallk = to<Forall>(foralli.getStmt());
  IndexVar k = forallk.getIndexVar();

  if (!isa<Forall>(forallk.getStmt())) {
    return stmt;
  }
  Forall forallj = to<Forall>(forallk.getStmt());
  IndexVar j = forallj.getIndexVar();

  if (!isa<Assignment>(forallj.getStmt())) {
    return stmt;
  }
  Assignment assignment = to<Assignment>(forallj.getStmt());

  if (!isa<Mul>(assignment.getRhs())) {
    return stmt;
  }
  Mul mul = to<Mul>(assignment.getRhs());

  taco_iassert(isa<Access>(assignment.getLhs()));
  if (!isa<Access>(mul.getA())) {
    return stmt;
  }
  if (!isa<Access>(mul.getB())) {
    return stmt;
  }

  Access Aaccess = to<Access>(assignment.getLhs());
  Access Baccess = to<Access>(mul.getA());
  Access Caccess = to<Access>(mul.getB());

  if (Aaccess.getIndexVars().size() != 2 ||
      Baccess.getIndexVars().size() != 2 ||
      Caccess.getIndexVars().size() != 2) {
    return stmt;
  }

  if (!compare(Aaccess.getIndexVars(), {i,j}) ||
      !compare(Baccess.getIndexVars(), {i,k}) ||
      !compare(Caccess.getIndexVars(), {k,j})) {
    return stmt;
  }

  TensorVar A = Aaccess.getTensorVar();
  if (A.getFormat().getModeFormats()[0].getName() != "dense" ||
      A.getFormat().getModeFormats()[1].getName() != "compressed" ||
      A.getFormat().getModeOrdering()[0] != 0 ||
      A.getFormat().getModeOrdering()[1] != 1) {
    return stmt;
  }

  // I think we can to linear combination of rows as long as there are no permutations in the format and the
  // level formats are ordered. The i -> k -> j loops should iterate over the data structures without issue.
  TensorVar B = Baccess.getTensorVar();
  if (!B.getFormat().getModeFormats()[0].isOrdered() ||
      !B.getFormat().getModeFormats()[1].isOrdered() ||
      B.getFormat().getModeOrdering()[0] != 0 ||
      B.getFormat().getModeOrdering()[1] != 1) {
    return stmt;
  }

  TensorVar C = Caccess.getTensorVar();
  if (!C.getFormat().getModeFormats()[0].isOrdered() ||
      !C.getFormat().getModeFormats()[1].isOrdered() ||
      C.getFormat().getModeOrdering()[0] != 0 ||
      C.getFormat().getModeOrdering()[1] != 1) {
    return stmt;
  }

  // It's an SpMM statement so return an optimized SpMM statement
  TensorVar w("w",
              Type(A.getType().getDataType(), 
              {A.getType().getShape().getDimension(1)}),
              taco::dense, MemoryLocation::Default);
  return forall(i,
                where(forall(j,
                             A(i,j) = w(j)),
                      forall(k,
                             forall(j,
                                    w(j) += B(i,k) * C(k,j)))));
}

IndexStmt insertTemporaries(IndexStmt stmt)
{
  IndexStmt spmm = optimizeSpMM(stmt);
  if (spmm != stmt) {
    return spmm;
  }

  // TODO Implement general workspacing when scattering into sparse result modes

  // Result dimensions that are indexed by free variables dominated by a
  // reduction variable are scattered into.  If any of these are compressed
  // then we introduce a dense workspace to scatter into instead.  The where
  // statement must push the reduction loop into the producer side, leaving
  // only the free variable loops on the consumer side.

  //vector<IndexVar> reductionVars = getReductionVars(stmt);
  //...

  return stmt;
}

}<|MERGE_RESOLUTION|>--- conflicted
+++ resolved
@@ -153,7 +153,7 @@
   content->workspace = workspace;
 }
 
-  Precompute::Precompute(IndexExpr expr, std::vector<IndexVar> i_vars,
+Precompute::Precompute(IndexExpr expr, std::vector<IndexVar> i_vars,
                          std::vector<IndexVar> iw_vars,
                          TensorVar workspace) : content(new Content) {
   content->expr = expr;
@@ -341,7 +341,6 @@
       }
       return a;
     }
-<<<<<<< HEAD
 
     Assignment getProducerAssignment(TensorVar& ws,
                                      const std::vector<IndexVar>& i_vars,
@@ -386,15 +385,16 @@
 
     void visit(const ForallNode* node) {
       Forall foralli(node);
-
-      bool hasWheres = false;
+      std::vector<IndexVar> i_vars = precompute.getIVars();
+
+      bool containsWhere = false;
       match(foralli,
             function<void(const WhereNode*)>([&](const WhereNode* op) {
-              hasWheres = true;
+              containsWhere = true;
             })
       );
-      if (!hasWheres) {
-        std::vector<IndexVar> i_vars = precompute.getIVars();
+
+      if (!containsWhere) {
 
         vector<IndexVar> forallIndexVars;
         match(foralli,
@@ -418,6 +418,11 @@
         // Build consumer by replacing with temporary (in replacedStmt)
         IndexStmt replacedStmt = replace(s, {{e, ws(i_vars)}});
         if (replacedStmt != s) {
+          cout << endl;
+          cout << "Precompute forall: " << foralli << endl;
+          cout << "Stmt" << s << endl;
+          cout << "Replaced Stmt" << replacedStmt << endl;
+          cout << endl;
           // Then modify the replacedStmt to have the correct foralls
           // by concretizing the consumer assignment
 
@@ -459,116 +464,6 @@
           return;
         }
       }
-=======
-
-    Assignment getProducerAssignment(TensorVar& ws,
-                                     const std::vector<IndexVar>& i_vars,
-                                     const std::vector<IndexVar>& iw_vars,
-                                     const IndexExpr& e,
-                                     map<IndexVar, IndexVar> substitutions) {
-
-      auto assignment = ws(iw_vars) = replace(e, substitutions);
-      if (!assignment.getReductionVars().empty())
-        assignment = Assignment(assignment.getLhs(), assignment.getRhs(), Add());
-      return assignment;
-    }
-
-    IndexStmt generateForalls(IndexStmt stmt, vector<IndexVar> indexVars) {
-      auto returnStmt = stmt;
-      for (auto &i : indexVars) {
-        returnStmt = forall(i, returnStmt);
-      }
-      return returnStmt;
-    }
-
-    bool containsIndexVarScheduled(vector<IndexVar> indexVars,
-                                 IndexVar indexVar) {
-      bool contains = false;
-      for (auto &i : indexVars) {
-        if (i == indexVar) {
-          contains = true;
-        } else if (provGraph.isFullyDerived(indexVar) && !provGraph.isFullyDerived(i)) {
-          for (auto &child : provGraph.getFullyDerivedDescendants(i)) {
-            if (child == indexVar)
-              contains = true;
-          }
-        } else if (provGraph.isFullyDerived(indexVar) && !provGraph.isFullyDerived(i)) {
-          for (auto &child : provGraph.getFullyDerivedDescendants(indexVar)) {
-            if (child == i)
-              contains = true;
-          }
-        }
-      }
-      return contains;
-    }
-
-    void visit(const ForallNode* node) {
-      Forall foralli(node);
-      std::vector<IndexVar> i_vars = precompute.getIVars();
-
-      vector<IndexVar> forallIndexVars;
-      match(foralli,
-            function<void(const ForallNode*)>([&](const ForallNode* op) {
-              forallIndexVars.push_back(op->indexVar);
-            })
-      );
-
-      IndexStmt s = foralli.getStmt();
-      TensorVar ws = precompute.getWorkspace();
-      IndexExpr e = precompute.getExpr();
-      std::vector<IndexVar> iw_vars = precompute.getIWVars();
-
-      map<IndexVar, IndexVar> substitutions;
-      taco_iassert(i_vars.size() == iw_vars.size()) << "i_vars and iw_vars lists must be the same size";
-
-      for (int index = 0; index < (int)i_vars.size(); index++) {
-        substitutions[i_vars[index]] = iw_vars[index];
-      }
-
-      // Build consumer by replacing with temporary (in replacedStmt)
-      IndexStmt replacedStmt = replace(s, {{e, ws(i_vars) }});
-      if (replacedStmt != s) {
-        // Then modify the replacedStmt to have the correct foralls
-        // by concretizing the consumer assignment
-
-        auto consumerAssignment = getConsumerAssignment(replacedStmt, ws);
-        auto consumerIndexVars = consumerAssignment.getIndexVars();
-
-        auto producerAssignment = getProducerAssignment(ws, i_vars, iw_vars, e, substitutions);
-        auto producerIndexVars = producerAssignment.getIndexVars();
-
-        vector<IndexVar> producerForallIndexVars;
-        vector<IndexVar> consumerForallIndexVars;
-        vector<IndexVar> outerForallIndexVars;
-
-        bool stopForallDistribution = false;
-        for (auto &i : util::reverse(forallIndexVars)) {
-          if (!stopForallDistribution && containsIndexVarScheduled(i_vars, i)) {
-            producerForallIndexVars.push_back(substitutions[i]);
-            consumerForallIndexVars.push_back(i);
-          } else {
-            auto consumerContains = containsIndexVarScheduled(consumerIndexVars, i);
-            auto producerContains = containsIndexVarScheduled(producerIndexVars, i);
-            if (stopForallDistribution || (producerContains && consumerContains)) {
-              outerForallIndexVars.push_back(i);
-              stopForallDistribution = true;
-            } else if (!stopForallDistribution && consumerContains) {
-              consumerForallIndexVars.push_back(i);
-            } else if (!stopForallDistribution && producerContains) {
-              producerForallIndexVars.push_back(i);
-            }
-          }
-        }
-
-        IndexStmt consumer = generateForalls(consumerAssignment, consumerForallIndexVars);
-
-        IndexStmt producer = generateForalls(producerAssignment, producerForallIndexVars);
-        Where where(consumer, producer);
-
-        stmt = generateForalls(where, outerForallIndexVars);
-        return;
-      }
->>>>>>> 97edc844
       IndexNotationRewriter::visit(node);
     }
   };
