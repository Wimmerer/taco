--- conflicted
+++ resolved
@@ -1465,23 +1465,11 @@
 IndexStmt IndexStmt::concretizeScheduled(ProvenanceGraph provGraph, vector<IndexVar> forallIndexVarList) const {
   IndexStmt stmt = *this;
   string r;
-<<<<<<< HEAD
-  cout << "Pre concretized stmt: " << stmt << endl;
   if (isEinsumNotation(stmt, &r)) {
     stmt = makeReductionNotationScheduled(stmt, provGraph);
-    cout << "Post Reduction Stmt: " << stmt << endl;
-  }
-  cout << r << endl;
+  }
   if (isReductionNotationScheduled(stmt, provGraph, &r)) {
     stmt = makeConcreteNotationScheduled(stmt, provGraph, forallIndexVarList);
-    cout << "Post Concretize Stmt: " << stmt << endl;
-=======
-  if (isEinsumNotation(stmt, &r)) {
-    stmt = makeReductionNotationScheduled(stmt, provGraph);
-  }
-  if (isReductionNotationScheduled(stmt, provGraph, &r)) {
-    stmt = makeConcreteNotationScheduled(stmt, provGraph, forallIndexVarList);
->>>>>>> 97edc844
   }
   return stmt;
 }
@@ -1538,21 +1526,7 @@
 IndexStmt IndexStmt::precompute(IndexExpr expr, std::vector<IndexVar> i_vars,
                                 std::vector<IndexVar> iw_vars, TensorVar workspace) const {
 
-<<<<<<< HEAD
-  // TODO: need to assert they are same length
-  IndexStmt transformed = *this;
-  string reason;
-  // if (i != iw) {
-  //   IndexVarRel rel = IndexVarRel(new PrecomputeRelNode(i, iw));
-  //   transformed = Transformation(AddSuchThatPredicates({rel})).apply(transformed, &reason);
-  //   if (!transformed.defined()) {
-  //     taco_uerror << reason;
-  //   }
-  // }
-
-  transformed = Transformation(Precompute(expr, i_vars, iw_vars, workspace)).apply(transformed, &reason);
-=======
-  IndexStmt transformed = *this;
+ IndexStmt transformed = *this;
   string reason;
 
  taco_uassert(i_vars.size() == iw_vars.size()) << "The precompute transformation requires"
@@ -1572,7 +1546,6 @@
 
   transformed = Transformation(Precompute(expr, i_vars, iw_vars, workspace)).apply(transformed, &reason);
 
->>>>>>> 97edc844
   if (!transformed.defined()) {
     taco_uerror << reason;
   }
@@ -2432,17 +2405,10 @@
   // Reduction notation until proved otherwise
   bool isReduction = true;
 
-<<<<<<< HEAD
-  util::ScopedMap<IndexVar,int> boundVars;  // (int) value not used
-  vector<IndexVar> boundVarsList;
-  for (auto& var : to<Assignment>(stmt).getFreeVars()) {
-    boundVars.insert({var,0});
-=======
   util::ScopedSet<IndexVar> boundVars; 
   vector<IndexVar> boundVarsList;
   for (auto& var : to<Assignment>(stmt).getFreeVars()) {
     boundVars.insert({var});
->>>>>>> 97edc844
     boundVarsList.push_back(var);
   }
 
@@ -2450,11 +2416,7 @@
         std::function<void(const ReductionNode*,Matcher*)>([&](
           const ReductionNode* op, Matcher* ctx) {
           boundVars.scope();
-<<<<<<< HEAD
-          boundVars.insert({op->var,0});
-=======
           boundVars.insert({op->var});
->>>>>>> 97edc844
           ctx->match(op->a);
           boundVars.unscope();
         }),
@@ -2468,22 +2430,14 @@
                 auto ancestors = provGraph.getUnderivedAncestors(var);
                 for (auto& ancestor: ancestors) {
                   if (boundVars.contains(ancestor)) {
-<<<<<<< HEAD
-                    return true;
-=======
                     isReduction = true;
->>>>>>> 97edc844
                   }
                 }
               } else {
                 auto descendants = provGraph.getFullyDerivedDescendants(var);
                 for (auto& descendant : descendants) {
                   if (boundVars.contains(descendant)) {
-<<<<<<< HEAD
-                    return true;
-=======
                     isReduction = true;
->>>>>>> 97edc844
                   }
                 }
               }
@@ -2952,259 +2906,6 @@
   return stmt;
 }
 
-<<<<<<< HEAD
-Assignment makeReductionNotationScheduled(Assignment assignment, ProvenanceGraph provGraph) {
-  IndexExpr expr = assignment.getRhs();
-  std::vector<IndexVar> free = assignment.getLhs().getIndexVars();
-  if (!isEinsumNotation(assignment)) {
-    return assignment;
-  }
-
-  struct MakeReductionNotation : IndexNotationRewriter {
-    MakeReductionNotation(const std::vector<IndexVar>& free, ProvenanceGraph provGraph)
-      : free(free.begin(), free.end()), provGraph(provGraph){}
-
-    ProvenanceGraph provGraph;
-    std::set<IndexVar> free;
-    bool onlyOneTerm;
-
-    IndexExpr addReductions(IndexExpr expr) {
-      auto vars = getIndexVars(expr);
-      for (auto& var : util::reverse(vars)) {
-
-        if (!util::contains(free, var)) {
-          bool shouldReduce = true;
-          /// Do not add a reduction node if mismatch is between a fully derived indexVar and its ancestor
-          if (provGraph.isFullyDerived(var)) {
-            for (auto& f: free) {
-              if (provGraph.isDerivedFrom(var, f)) {
-                shouldReduce = false;
-              }
-            }
-          } else {
-            for (auto& f: free) {
-              if (provGraph.isDerivedFrom(f, var)) {
-                shouldReduce = false;
-              }
-            }
-          }
-          if (shouldReduce)
-            expr = sum(var,expr);
-        }
-      }
-      return expr;
-    }
-
-    IndexExpr einsum(const IndexExpr& expr) {
-      onlyOneTerm = true;
-      IndexExpr einsumexpr = rewrite(expr);
-
-      if (onlyOneTerm) {
-        einsumexpr = addReductions(einsumexpr);
-      }
-
-      return einsumexpr;
-    }
-
-    using IndexNotationRewriter::visit;
-
-    void visit(const AddNode* op) {
-      // Sum every reduction variables over each term
-      onlyOneTerm = false;
-
-      IndexExpr a = addReductions(op->a);
-      IndexExpr b = addReductions(op->b);
-      if (a == op->a && b == op->b) {
-        expr = op;
-      }
-      else {
-        expr = new AddNode(a, b);
-      }
-    }
-
-    void visit(const SubNode* op) {
-      // Sum every reduction variables over each term
-      onlyOneTerm = false;
-
-      IndexExpr a = addReductions(op->a);
-      IndexExpr b = addReductions(op->b);
-      if (a == op->a && b == op->b) {
-        expr = op;
-      }
-      else {
-        expr = new SubNode(a, b);
-      }
-    }
-  };
-  return Assignment(assignment.getLhs(),
-                    MakeReductionNotation(free, provGraph).einsum(expr),
-                    assignment.getOperator());
-}
-
-IndexStmt makeReductionNotationScheduled(IndexStmt stmt, ProvenanceGraph provGraph) {
-  taco_iassert(isEinsumNotation(stmt));
-  return makeReductionNotationScheduled(to<Assignment>(stmt), provGraph);
-}
-
-IndexStmt makeConcreteNotationScheduled(IndexStmt stmt, ProvenanceGraph provGraph, vector<IndexVar> forallIndexVars) {
-  std::string reason;
-  taco_iassert(isReductionNotationScheduled(stmt, provGraph, &reason))
-    << "Not reduction notation: " << stmt << std::endl << reason;
-  taco_iassert(isa<Assignment>(stmt));
-
-  // Free variables and reductions covering the whole rhs become top level loops
-  vector<IndexVar> freeVars = to<Assignment>(stmt).getFreeVars();
-  vector<IndexVar> reductionAndFreeVars;
-
-  struct RemoveTopLevelReductions : IndexNotationRewriter {
-    using IndexNotationRewriter::visit;
-    vector<IndexVar> forallIndexVars;
-    vector<IndexVar> reductionAndFreeVars;
-
-    RemoveTopLevelReductions(vector<IndexVar> forallIndexVars) : forallIndexVars(forallIndexVars) {}
-
-    void visit(const AssignmentNode* node) {
-      // Easiest to just walk down the reduction node until we find something
-      // that's not a reduction
-      vector<IndexVar> topLevelReductions;
-      IndexExpr rhs = node->rhs;
-      while (isa<Reduction>(rhs)) {
-        Reduction reduction = to<Reduction>(rhs);
-        topLevelReductions.push_back(reduction.getVar());
-        rhs = reduction.getExpr();
-      }
-
-      if (rhs != node->rhs) {
-        stmt = Assignment(node->lhs, rhs, Add());
-        if (forallIndexVars.empty()) {
-          for (auto &i : util::reverse(topLevelReductions)) {
-            stmt = forall(i, stmt);
-          }
-        } else {
-          reductionAndFreeVars.insert(reductionAndFreeVars.end(), topLevelReductions.begin(), topLevelReductions.end());
-        }
-      }
-      else {
-        stmt = node;
-      }
-    }
-  };
-  auto rewriter = RemoveTopLevelReductions(forallIndexVars);
-  stmt = rewriter.rewrite(stmt);
-  reductionAndFreeVars = rewriter.reductionAndFreeVars;
-  // This gets the list of indexVars on the rhs of an assignment
-  // TODO: check to make sure that we want to get ALL rhs indexVars (not just the upper level)
-  vector<IndexVar> rhsVars;
-  match(stmt,
-        function<void(const AccessNode*, Matcher*)>([&](const AccessNode* op, Matcher* ctx) {
-          for (auto &i : op->indexVars) {
-            if (std::find(rhsVars.begin(), rhsVars.end(), i) == rhsVars.end()) {
-              rhsVars.push_back(i);
-            }
-          }
-        }),
-        function<void(const AssignmentNode*, Matcher*)>([&](const AssignmentNode* op, Matcher* ctx) {
-          ctx->match(op->rhs);
-        })
-  );
-
-  cout << "freeVars: ";
-  for (auto &i : freeVars) {
-    cout << i << ", ";
-  }
-  cout << endl;
-
-  cout << "rhsVars: ";
-  for (auto &i : rhsVars) {
-    cout << i << ", ";
-  }
-  cout << endl;
-
-  cout << "forallIndexVars: ";
-  for (auto &i : forallIndexVars) {
-    cout << i << ", ";
-  }
-  cout << endl;
-  // Emit the freeVars as foralls if the freeVars are fully derived
-  // else emit the fully derived descendant of the freeVar found in rhsVars
-  if (forallIndexVars.empty()) {
-    for (auto &i : util::reverse(freeVars)) {
-      if (provGraph.isFullyDerived(i))
-        stmt = forall(i, stmt);
-      else {
-        auto derivedVars = provGraph.getFullyDerivedDescendants(i);
-        IndexVar derivedI = *rhsVars.begin();
-        for (auto &derivedVar : derivedVars) {
-          if (std::find(rhsVars.begin(), rhsVars.end(), derivedVar) != rhsVars.end()) {
-            derivedI = derivedVar;
-          }
-        }
-        stmt = forall(derivedI, stmt);
-      }
-    }
-  } else {
-    reductionAndFreeVars.insert(reductionAndFreeVars.end(), freeVars.begin(), freeVars.end());
-    for (auto &i : util::reverse(forallIndexVars)) {
-      if (std::find(reductionAndFreeVars.begin(), reductionAndFreeVars.end(), i) != reductionAndFreeVars.end())
-        stmt = forall(i, stmt);
-      else {
-        auto ancestorVars = provGraph.getUnderivedAncestors(i);
-        IndexVar ancestorI = *reductionAndFreeVars.begin();
-        for (auto &ancestorVar : ancestorVars) {
-          if (std::find(reductionAndFreeVars.begin(), reductionAndFreeVars.end(), ancestorVar) != reductionAndFreeVars.end()) {
-            stmt = forall(i, stmt);
-          }
-        }
-      }
-    }
-  }
-
-  // Replace other reductions with where and forall statements
-  struct ReplaceReductionsWithWheres : IndexNotationRewriter {
-    using IndexNotationRewriter::visit;
-
-    Reduction reduction;
-    TensorVar t;
-
-    void visit(const AssignmentNode* node) {
-      reduction = Reduction();
-      t = TensorVar();
-
-      IndexExpr rhs = rewrite(node->rhs);
-
-      // nothing was rewritten
-      if (rhs == node->rhs) {
-        stmt = node;
-        return;
-      }
-
-      taco_iassert(t.defined() && reduction.defined());
-      IndexStmt consumer = Assignment(node->lhs, rhs, node->op);
-      IndexStmt producer = forall(reduction.getVar(),
-                                  Assignment(t, reduction.getExpr(),
-                                             reduction.getOp()));
-      stmt = where(rewrite(consumer), rewrite(producer));
-    }
-
-    void visit(const ReductionNode* node) {
-      // only rewrite one reduction at a time
-      if (reduction.defined()) {
-        expr = node;
-        return;
-      }
-
-      reduction = node;
-      t = TensorVar("t" + util::toString(node->var),
-                    node->getDataType());
-      expr = t;
-    }
-  };
-  stmt = ReplaceReductionsWithWheres().rewrite(stmt);
-  return stmt;
-}
-
-=======
->>>>>>> 97edc844
 vector<TensorVar> getResults(IndexStmt stmt) {
   vector<TensorVar> result;
   set<TensorVar> collected;
