#include "taco/tensor.h"

#include <set>
#include <cstring>
#include <fstream>
#include <sstream>
#include <cstdlib>
#include <climits>
#include <chrono>
#include <vector>

#include "taco/format.h"
#include "taco/index_notation/index_notation.h"
#include "taco/index_notation/index_notation_nodes.h"
#include "taco/index_notation/index_notation_visitor.h"
#include "taco/storage/storage.h"
#include "taco/storage/index.h"
#include "taco/storage/array.h"
#include "taco/storage/pack.h"
#include "taco/ir/ir.h"
#include "taco/ir/ir_printer.h"
#include "taco/lower/lower.h"
#include "lower/iteration_graph.h"
#include "taco/codegen/module.h"
#include "codegen/codegen_c.h"
#include "codegen/codegen_cuda.h"
#include "taco/taco_tensor_t.h"
#include "taco/storage/file_io_tns.h"
#include "taco/storage/file_io_mtx.h"
#include "taco/storage/file_io_rb.h"
#include "taco/util/strings.h"
#include "taco/util/timers.h"
#include "taco/util/name_generator.h"
#include "taco/error/error_messages.h"
#include "error/error_checks.h"
#include "taco/storage/typed_vector.h"
#include "taco/cuda.h"

// TODO remove this when removing the old dense
#include "taco/index_notation/index_notation_rewriter.h"
#include "taco/lower/mode_format_dense.h"
#include "taco/index_notation/index_notation_nodes.h"
taco::ModeFormat denseNew(std::make_shared<taco::DenseModeFormat>());

using namespace std;
using namespace taco::ir;

namespace taco {

static vector<Dimension> convert(const vector<int>& dimensions) {
  vector<Dimension> dims;
  for (auto& dim : dimensions) {
    dims.push_back(dim);
  }
  return dims;
}

struct TensorBase::Content {
  Datatype           dataType;
  vector<int>        dimensions;

  TensorStorage      storage;
  TensorVar          tensorVar;
  Assignment         assignment;

  size_t             allocSize;
  size_t             valuesSize;

  Stmt               assembleFunc;
  Stmt               computeFunc;
  bool               assembleWhileCompute;
  shared_ptr<Module> module;

  bool               needsPack;
  bool               needsCompile;
  bool               needsAssemble;
  bool               needsCompute;
  vector<TensorBase> dependentTensors;

  Content(string name, Datatype dataType, const vector<int>& dimensions,
          Format format)
      : dataType(dataType), dimensions(dimensions),
        storage(TensorStorage(dataType, dimensions, format)),
        tensorVar(TensorVar(name, Type(dataType,convert(dimensions)),format)) {}
};

TensorBase::TensorBase() : TensorBase(Float()) {
}

TensorBase::TensorBase(Datatype ctype)
    : TensorBase(util::uniqueName('A'), ctype) {
}

TensorBase::TensorBase(std::string name, Datatype ctype)
    : TensorBase(name, ctype, {}, Format())  {
}

TensorBase::TensorBase(Datatype ctype, vector<int> dimensions, 
                       ModeFormat modeType)
    : TensorBase(util::uniqueName('A'), ctype, dimensions, 
                 std::vector<ModeFormatPack>(dimensions.size(), modeType)) {
}

TensorBase::TensorBase(Datatype ctype, vector<int> dimensions, Format format) 
    : TensorBase(util::uniqueName('A'), ctype, dimensions, format) {
}

TensorBase::TensorBase(std::string name, Datatype ctype, 
                       std::vector<int> dimensions, ModeFormat modeType) 
    : TensorBase(name, ctype, dimensions, 
                 std::vector<ModeFormatPack>(dimensions.size(), modeType)) {
}

static Format initFormat(Format format) {
  // Initialize coordinate types for Format if not already set
  if (format.getLevelArrayTypes().size() < (size_t)format.getOrder()) {
    std::vector<std::vector<Datatype>> levelArrayTypes;
    for (int i = 0; i < format.getOrder(); ++i) {
      std::vector<Datatype> arrayTypes;
      ModeFormat modeType = format.getModeFormats()[i];
      if (modeType.getName() == Dense.getName()) {
        arrayTypes.push_back(Int32);
      } else if (modeType.getName() == Sparse.getName()) {
        arrayTypes.push_back(Int32);
        arrayTypes.push_back(Int32);
      } else if (modeType.getName() == Singleton.getName()) {
        arrayTypes.push_back(Int32);
        arrayTypes.push_back(Int32);
      } else {
        taco_not_supported_yet;
      }
      levelArrayTypes.push_back(arrayTypes);
    }
    format.setLevelArrayTypes(levelArrayTypes);
  }
  return format;
}

// TODO remove this when removing the old dense
static IndexStmt makeConcrete(Assignment assignment) {
  IndexStmt stmt = makeConcreteNotation(makeReductionNotation(assignment));
  struct Rewriter : IndexNotationRewriter {
    using IndexNotationRewriter::visit;

    void visit(const AccessNode* op) {
      TensorVar var = op->tensorVar;
      Format format = var.getFormat();
      vector<ModeFormatPack> packs;
      for (auto& pack : format.getModeFormatPacks()) {
        vector<ModeFormat> modeFormats;
        for (auto& modeFormat : pack.getModeFormats()) {
          if (modeFormat == dense) {
            modeFormats.push_back(denseNew);
          }
          else {
            modeFormats.push_back(modeFormat);
          }
        }
        packs.push_back(ModeFormatPack(modeFormats));
      }
      expr = Access(TensorVar(var.getName(), var.getType(),
                              Format(packs, format.getModeOrdering())),
                    op->indexVars);
    };
  };
  return Rewriter().rewrite(stmt);
}

TensorBase::TensorBase(string name, Datatype ctype, vector<int> dimensions,
                       Format format)
    : content(new Content(name, ctype, dimensions, initFormat(format))) {
  taco_uassert((size_t)format.getOrder() == dimensions.size()) <<
      "The number of format mode types (" << format.getOrder() << ") " <<
      "must match the tensor order (" << dimensions.size() << ").";

  content->allocSize = 1 << 20;

  vector<ModeIndex> modeIndices(format.getOrder());
  // Initialize dense storage modes
  // TODO: Get rid of this and make code use dimensions instead of dense indices
  for (int i = 0; i < format.getOrder(); ++i) {
    if (format.getModeFormats()[i].getName() == Dense.getName()) {
      const size_t idx = format.getModeOrdering()[i];
      modeIndices[i] = ModeIndex({makeArray({content->dimensions[idx]})});
    }
  }
  content->storage.setIndex(Index(format, modeIndices));

  content->assembleWhileCompute = false;
  content->module = make_shared<Module>();

  content->needsPack = true;
  content->needsCompile = false;
  content->needsAssemble = false;
  content->needsCompute = false;

  this->coordinateBuffer = shared_ptr<vector<char>>(new vector<char>);
  this->coordinateBufferUsed = 0;
  this->coordinateSize = getOrder()*sizeof(int) + ctype.getNumBytes();
}

void TensorBase::setName(std::string name) const {
  content->tensorVar.setName(name);
}

string TensorBase::getName() const {
  return content->tensorVar.getName();
}

int TensorBase::getOrder() const {
  return (int)content->dimensions.size();
}

const Format& TensorBase::getFormat() const {
  return content->storage.getFormat();
}

void TensorBase::reserve(size_t numCoordinates) {
  size_t newSize = this->coordinateBuffer->size() +
                   numCoordinates*this->coordinateSize;
  this->coordinateBuffer->resize(newSize);
}

int TensorBase::getDimension(int mode) const {
  taco_uassert(mode < getOrder()) << "Invalid mode";
  return content->dimensions[mode];
}

const vector<int>& TensorBase::getDimensions() const {
  return content->dimensions;
}

const Datatype& TensorBase::getComponentType() const {
  return content->dataType;
}

const TensorVar& TensorBase::getTensorVar() const {
  return content->tensorVar;
}

const TensorStorage& TensorBase::getStorage() const {
  return content->storage;
}

TensorStorage& TensorBase::getStorage() {
  return content->storage;
}

void TensorBase::setAllocSize(size_t allocSize) {
  content->allocSize = allocSize;
}

size_t TensorBase::getAllocSize() const {
  return content->allocSize;
}

void TensorBase::setNeedsPack(bool needsPack) {
  content->needsPack = needsPack;
}

void TensorBase::setNeedsCompile(bool needsCompile) {
  content->needsCompile = needsCompile;
}

void TensorBase::setNeedsAssemble(bool needsAssemble) {
  content->needsAssemble = needsAssemble;
}

void TensorBase::setNeedsCompute(bool needsCompute) {
  content->needsCompute = needsCompute;
}

bool TensorBase::needsPack() {
  return content->needsPack;
}

bool TensorBase::needsCompile() {
  return content->needsCompile;
}

bool TensorBase::needsAssemble() {
  return content->needsAssemble;
}

bool TensorBase::needsCompute() {
  return content->needsCompute;
}

void TensorBase::setAssembleWhileCompute(bool assembleWhileCompute) {
  content->assembleWhileCompute = assembleWhileCompute;
}

static size_t numIntegersToCompare = 0;
static int lexicographicalCmp(const void* a, const void* b) {
  for (size_t i = 0; i < numIntegersToCompare; i++) {
    int diff = ((int*)a)[i] - ((int*)b)[i];
    if (diff != 0) {
      return diff;
    }
  }
  return 0;
}

static size_t unpackTensorData(const taco_tensor_t& tensorData,
                               const TensorBase& tensor) {
  auto storage = tensor.getStorage();
  auto format = storage.getFormat();

  vector<ModeIndex> modeIndices;
  size_t numVals = 1;
  for (int i = 0; i < tensor.getOrder(); i++) {
    ModeFormat modeType = format.getModeFormats()[i];
    if (modeType.getName() == Dense.getName()) {
      Array size = makeArray({*(int*)tensorData.indices[i][0]});
      modeIndices.push_back(ModeIndex({size}));
      numVals *= ((int*)tensorData.indices[i][0])[0];
    } else if (modeType.getName() == Sparse.getName()) {
      auto size = ((int*)tensorData.indices[i][0])[numVals];
      Array pos = Array(type<int>(), tensorData.indices[i][0], numVals+1, Array::UserOwns);
      Array idx = Array(type<int>(), tensorData.indices[i][1], size, Array::UserOwns);
      modeIndices.push_back(ModeIndex({pos, idx}));
      numVals = size;
    } else if (modeType.getName() == Singleton.getName()) {
      Array idx = Array(type<int>(), tensorData.indices[i][1], numVals, Array::UserOwns);
      modeIndices.push_back(ModeIndex({makeArray(type<int>(), 0), idx}));
    } else {
      taco_not_supported_yet;
    }
  }
  storage.setIndex(Index(format, modeIndices));
  storage.setValues(Array(tensor.getComponentType(), tensorData.vals, numVals));
  return numVals;
}

/// Pack coordinates into a data structure given by the tensor format.
void TensorBase::pack() {
<<<<<<< HEAD
  if (!needsPack()) {
    return;
  }
  setNeedsPack(false);
  int order = getOrder();
=======
  const int order = getOrder();
  const int csize = getComponentType().getNumBytes();
  const std::vector<int>& dimensions = getDimensions();

  taco_iassert((this->coordinateBufferUsed % this->coordinateSize) == 0);
  const size_t numCoordinates = this->coordinateBufferUsed / this->coordinateSize;
  
  const auto helperFuncs = getHelperFunctions(getFormat(), getComponentType(), 
                                              dimensions);
>>>>>>> de6fcfb4

  // Pack scalars
  if (order == 0) {
    Array array = makeArray(getComponentType(), 1);

    std::vector<taco_mode_t> bufferModeType = {taco_mode_sparse};
    std::vector<int> bufferDim = {1};
    std::vector<int> bufferModeOrdering = {0};
    std::vector<int> bufferCoords(numCoordinates, 0);
    taco_tensor_t* bufferStorage = init_taco_tensor_t(1, csize, 
        (int32_t*)bufferDim.data(), (int32_t*)bufferModeOrdering.data(),
        (taco_mode_t*)bufferModeType.data());
    std::vector<int> pos = {0, (int)numCoordinates};
    bufferStorage->indices[0][0] = (uint8_t*)pos.data();
    bufferStorage->indices[0][1] = (uint8_t*)bufferCoords.data();
    bufferStorage->vals = (uint8_t*)this->coordinateBuffer->data();

    std::vector<taco_mode_t> packedVectorModeType = {taco_mode_dense};
    taco_tensor_t* packedVectorStorage = init_taco_tensor_t(1, csize,
        (int32_t*)bufferDim.data(), (int32_t*)bufferModeOrdering.data(),
        (taco_mode_t*)packedVectorModeType.data());
    packedVectorStorage->indices[0][0] = (uint8_t*)bufferDim.data();
    packedVectorStorage->vals = (uint8_t*)array.getData();

    std::vector<void*> arguments = {packedVectorStorage, bufferStorage};
    helperFuncs->callFuncPacked("pack", arguments.data());

    content->storage.setValues(array);
    deinit_taco_tensor_t(bufferStorage);
    deinit_taco_tensor_t(packedVectorStorage);
    this->coordinateBuffer->clear();
    return;
  }
    
  // Permute the coordinates according to the storage mode ordering.
  // This is a workaround since the current pack code only packs tensors in the
  // ordering of the modes.
  taco_iassert(getFormat().getOrder() == order);
  std::vector<int> permutation = getFormat().getModeOrdering();
  std::vector<int> permutedDimensions(order);
  for (int i = 0; i < order; ++i) {
    permutedDimensions[i] = dimensions[permutation[i]];
  }
  
  const size_t coordSize = this->coordinateSize;
  char* coordinatesPtr = coordinateBuffer->data();
  vector<int> permuteBuffer(order);
  for (size_t i = 0; i < numCoordinates; ++i) {
    int* coordinate = (int*)coordinatesPtr;
    for (int j = 0; j < order; j++) {
      permuteBuffer[j] = coordinate[permutation[j]];
    }
    for (int j = 0; j < order; j++) {
      coordinate[j] = permuteBuffer[j];
    }
    coordinatesPtr += this->coordinateSize;
  }
  coordinatesPtr = coordinateBuffer->data();  
  
  // The pack code expects the coordinates to be sorted
  numIntegersToCompare = order;
  qsort(coordinatesPtr, numCoordinates, coordSize, lexicographicalCmp);
  

  // Move coords into separate arrays 
  std::vector<std::vector<int>> coordinates(order);
  for (int i = 0; i < order; ++i) {
    coordinates[i] = std::vector<int>(numCoordinates);
  }
  char* values = (char*) malloc(numCoordinates * csize);
  for (size_t i = 0; i < numCoordinates; ++i) {
    int* coordLoc = (int*)&coordinatesPtr[i * coordSize];
    for (int d = 0; d < order; ++d) {
      coordinates[d][i] = *coordLoc;
      coordLoc++;
    }
    memcpy(&values[i * csize], coordLoc, csize);
  }


  this->coordinateBuffer->clear();
  this->coordinateBufferUsed = 0;

  
  std::vector<taco_mode_t> bufferModeTypes(order, taco_mode_sparse);
  taco_tensor_t* bufferStorage = init_taco_tensor_t(order, csize, 
      (int32_t*)dimensions.data(), (int32_t*)permutation.data(),
      (taco_mode_t*)bufferModeTypes.data());
  std::vector<int> pos = {0, (int)numCoordinates};
  bufferStorage->indices[0][0] = (uint8_t*)pos.data();
  for (int i = 0; i < order; ++i) {
    bufferStorage->indices[i][1] = (uint8_t*)coordinates[i].data();
  }
  bufferStorage->vals = (uint8_t*)values;

  // Pack nonzero components into required format
  std::vector<void*> arguments = {content->storage, bufferStorage};
  helperFuncs->callFuncPacked("pack", arguments.data());
  content->valuesSize = unpackTensorData(*((taco_tensor_t*)arguments[0]), *this);

  free(values);
  deinit_taco_tensor_t(bufferStorage);
}

void TensorBase::setStorage(TensorStorage storage) {
  // TODO(pnoyola): figure out all possible interactions between
  // setStorage and automatic compilation machinery.
  content->needsPack = false;
  content->storage = storage;
}

static inline vector<TensorBase> getTensors(const IndexExpr& expr);

/// Inherits Access and adds a TensorBase object, so that we can retrieve the
/// tensors that was used in an expression when we later want to pack arguments.
struct AccessTensorNode : public AccessNode {
  AccessTensorNode(TensorBase tensor, const std::vector<IndexVar>& indices)
      :  AccessNode(tensor.getTensorVar(), indices), tensor(tensor) {}
  TensorBase tensor;
  virtual void setAssignment(const Assignment& assignment) {
    tensor.syncDependentTensors();
    auto operands = getTensors(assignment.getRhs());
    for (TensorBase operand : operands) {
      operand.addDependentTensor(tensor);
    }
    tensor.setAssignment(assignment);

    tensor.setNeedsPack(false);
    tensor.setNeedsCompile(true);
    tensor.setNeedsAssemble(true);
    tensor.setNeedsCompute(true);
  }
};

const Access TensorBase::operator()(const std::vector<IndexVar>& indices) const {
  taco_uassert(indices.size() == (size_t)getOrder())
      << "A tensor of order " << getOrder() << " must be indexed with "
      << getOrder() << " variables, but is indexed with:  "
      << util::join(indices);
  return Access(new AccessTensorNode(*this, indices));
}

Access TensorBase::operator()(const std::vector<IndexVar>& indices) {
  taco_uassert(indices.size() == (size_t)getOrder())
      << "A tensor of order " << getOrder() << " must be indexed with "
      << getOrder() << " variables, but is indexed with:  "
      << util::join(indices);
  return Access(new AccessTensorNode(*this, indices));
}

Access TensorBase::operator()() {
  return this->operator()(std::vector<IndexVar>());
}

const Access TensorBase::operator()() const {
  return this->operator()(std::vector<IndexVar>());
}

void TensorBase::compile() {
  Assignment assignment = getAssignment();
  taco_uassert(assignment.defined())
      << error::compile_without_expr;
  if (!needsCompile()) {
    return;
  }
  setNeedsCompile(false);

  if (std::getenv("NEW_LOWER") && 
      std::string(std::getenv("NEW_LOWER")) == "1") {
    IndexStmt stmt = makeConcrete(assignment);
    
    content->assembleFunc = lower(stmt, "assemble", true, false);
    content->computeFunc = lower(stmt, "compute",  content->assembleWhileCompute, true);
  } else {
    std::set<old::Property> assembleProperties, computeProperties;
    assembleProperties.insert(old::Assemble);
    computeProperties.insert(old::Compute);
    if (content->assembleWhileCompute) {
      computeProperties.insert(old::Assemble);
    }

    content->assembleFunc = old::lower(assignment, "assemble", assembleProperties,
                                       getAllocSize());
    content->computeFunc  = old::lower(assignment, "compute", computeProperties,
                                       getAllocSize());
  }
  content->module->reset();
  content->module->addFunction(content->assembleFunc);
  content->module->addFunction(content->computeFunc);
  content->module->compile();
}

taco_tensor_t* TensorBase::getTacoTensorT() {
  return getStorage();
}

<<<<<<< HEAD
void TensorBase::syncValues() {
  if (content->needsPack) {
    pack();
  } else if (content->needsCompute) {
    compile();
    assemble();
    compute();
  }
}

void TensorBase::addDependentTensor(TensorBase& tensor) {
  content->dependentTensors.push_back(tensor);
}

void TensorBase::removeDependentTensor(TensorBase& tensor) {
  int size = content->dependentTensors.size();
  if (size == 0) {
    return;
  }
  if (content->dependentTensors.back() == tensor) {
    content->dependentTensors.pop_back();
    return;
  }
  TensorBase back = content->dependentTensors[size - 1];
  for (int i = 0; i < size - 1; i++) {
    if (content->dependentTensors[i] == tensor) {
      content->dependentTensors[i] = back;
      content->dependentTensors.pop_back();
      return;
    }
  }

  content->dependentTensors.push_back(tensor);
}

vector<TensorBase> TensorBase::getDependentTensors() {
  return content->dependentTensors;
}

void TensorBase::syncDependentTensors() {
  vector<TensorBase> dependents = content->dependentTensors;
  for (TensorBase dependent : dependents) {
    dependent.syncValues();
  }
  dependents.clear();
}

static size_t unpackTensorData(const taco_tensor_t& tensorData,
                               const TensorBase& tensor) {
  auto storage = tensor.getStorage();
  auto format = storage.getFormat();

  vector<ModeIndex> modeIndices;
  size_t numVals = 1;
  for (int i = 0; i < tensor.getOrder(); i++) {
    ModeFormat modeType = format.getModeFormats()[i];
    if (modeType == Dense) {
      Array size = makeArray({*(int*)tensorData.indices[i][0]});
      modeIndices.push_back(ModeIndex({size}));
      numVals *= ((int*)tensorData.indices[i][0])[0];
    } else if (modeType == Sparse) {
      auto size = ((int*)tensorData.indices[i][0])[numVals];
      Array pos = Array(type<int>(), tensorData.indices[i][0], numVals+1, Array::UserOwns);
      Array idx = Array(type<int>(), tensorData.indices[i][1], size, Array::UserOwns);
      modeIndices.push_back(ModeIndex({pos, idx}));
      numVals = size;
    } else {
      taco_not_supported_yet;
    }
  }
  storage.setIndex(Index(format, modeIndices));
  storage.setValues(Array(tensor.getComponentType(), tensorData.vals, numVals));
  return numVals;
}

=======
>>>>>>> de6fcfb4
static inline vector<TensorBase> getTensors(const IndexExpr& expr) {
  struct GetOperands : public IndexNotationVisitor {
    using IndexNotationVisitor::visit;
    set<TensorBase> inserted;
    vector<TensorBase> operands;
    void visit(const AccessNode* node) {
      taco_iassert(isa<AccessTensorNode>(node)) << "Unknown subexpression";
      TensorBase tensor = to<AccessTensorNode>(node)->tensor;
      if (!util::contains(inserted, tensor)) {
        inserted.insert(tensor);
        operands.push_back(tensor);
      }
    }
  };
  GetOperands getOperands;
  expr.accept(&getOperands);
  return getOperands.operands;
}

static inline
vector<void*> packArguments(const TensorBase& tensor) {
  vector<void*> arguments;

  // Pack the result tensor
  arguments.push_back(tensor.getStorage());

  // Pack operand tensors
  auto operands = getTensors(tensor.getAssignment().getRhs());
  for (auto& operand : operands) {
    arguments.push_back(operand.getStorage());
  }

  return arguments;
}

void TensorBase::assemble() {
  taco_uassert(this->content->assembleFunc.defined())
      << error::assemble_without_compile;
  if (!needsAssemble()) {
    return;
  }
  // Sync operand tensors if needed.
  auto operands = getTensors(getAssignment().getRhs());
  for (TensorBase operand : operands) {
    operand.syncValues();
  }

  auto arguments = packArguments(*this);
  content->module->callFuncPacked("assemble", arguments.data());

  if (!content->assembleWhileCompute) {
    setNeedsAssemble(false);
    taco_tensor_t* tensorData = ((taco_tensor_t*)arguments[0]);
    content->valuesSize = unpackTensorData(*tensorData, *this);
  }
}

void TensorBase::compute() {
  taco_uassert(this->content->computeFunc.defined())
      << error::compute_without_compile;
  if (!needsCompute()) {
    return;
  }
  setNeedsCompute(false);
  // Sync operand tensors if needed.
  auto operands = getTensors(getAssignment().getRhs());
  for (TensorBase operand : operands) {
    operand.syncValues();
    operand.removeDependentTensor(*this);
  }

  auto arguments = packArguments(*this);
  this->content->module->callFuncPacked("compute", arguments.data());

  if (content->assembleWhileCompute) {
    setNeedsAssemble(false);
    taco_tensor_t* tensorData = ((taco_tensor_t*)arguments[0]);
    content->valuesSize = unpackTensorData(*tensorData, *this);
  }
  // TODO(pnoyola): Remove tensor from operand.dependentTensors

}

void TensorBase::evaluate() {
  this->compile();
  if (!getAssignment().getOperator().defined()) {
    this->assemble();
  }
  this->compute();
}

void TensorBase::operator=(const IndexExpr& expr) {
  taco_uassert(getOrder() == 0)
      << "Must use index variable on the left-hand-side when assigning an "
      << "expression to a non-scalar tensor.";
  syncDependentTensors();
  auto operands = getTensors(expr);
  for (TensorBase operand : operands) {
    operand.addDependentTensor(*this);
  }
  setAssignment(Assignment(getTensorVar(), {}, expr));

  setNeedsPack(false);
  setNeedsCompile(true);
  setNeedsAssemble(true);
  setNeedsCompute(true);
  
}

void TensorBase::setAssignment(Assignment assignment) {
  content->assignment = makeReductionNotation(assignment);
}

Assignment TensorBase::getAssignment() const {
  return content->assignment;
}

void TensorBase::printComputeIR(ostream& os, bool color, bool simplify) const {
  std::shared_ptr<ir::CodeGen> codegen = ir::CodeGen::init_default(os, ir::CodeGen::C99Implementation);
  codegen->compile(content->computeFunc.as<Function>(), false);
}

void TensorBase::printAssembleIR(ostream& os, bool color, bool simplify) const {
  IRPrinter printer(os, color, simplify);
  printer.print(content->assembleFunc.as<Function>()->body);
}

string TensorBase::getSource() const {
  return content->module->getSource();
}

void TensorBase::compileSource(std::string source) {
  taco_iassert(getAssignment().getRhs().defined())
      << error::compile_without_expr;

  set<old::Property> assembleProperties, computeProperties;
  assembleProperties.insert(old::Assemble);
  computeProperties.insert(old::Compute);

  Assignment assignment = getAssignment();
  content->assembleFunc = old::lower(assignment, "assemble", assembleProperties,
                                     getAllocSize());
  content->computeFunc  = old::lower(assignment, "compute", computeProperties,
                                     getAllocSize());

  stringstream ss;
  if (should_use_CUDA_codegen()) {
    CodeGen_CUDA::generateShim(content->assembleFunc, ss);
    ss << endl;
    CodeGen_CUDA::generateShim(content->computeFunc, ss);
  }
  else {
    CodeGen_C::generateShim(content->assembleFunc, ss);
    ss << endl;
    CodeGen_C::generateShim(content->computeFunc, ss);
  }
  content->module->setSource(source + "\n" + ss.str());
  content->module->compile();
}

std::vector<std::tuple<Format,
                       Datatype,
                       std::vector<int>,
                       std::shared_ptr<Module>>> 
TensorBase::helperFunctions = 
    std::vector<std::tuple<Format,
                           Datatype,
                           std::vector<int>,
                           std::shared_ptr<Module>>>();

std::shared_ptr<ir::Module> 
TensorBase::getHelperFunctions(const Format& format, Datatype ctype, 
                               const std::vector<int>& dimensions) {
  for (const auto& helperFunctions : TensorBase::helperFunctions) {
    if (std::get<0>(helperFunctions) == format &&
        std::get<1>(helperFunctions) == ctype && 
        std::get<2>(helperFunctions) == dimensions) {
      // If helper functions had already been generated for specified tensor 
      // format and type, then use cached version.
      return std::get<3>(helperFunctions);
    }
  }
  
  std::shared_ptr<Module> helperModule = std::make_shared<Module>();
  helperFunctions.emplace_back(format, ctype, dimensions, helperModule);
  
  if (format.getOrder() > 0) {
    const Format bufferFormat = COO(format.getOrder(), false, true, false, 
                                    format.getModeOrdering());
    TensorBase bufferTensor(ctype, dimensions, bufferFormat);
    TensorBase packedTensor(ctype, dimensions, format);

    // Define packing and iterator routines in index notation.
    std::vector<IndexVar> indexVars(format.getOrder());
    IndexStmt packStmt = Assignment(packedTensor(indexVars), 
                                    bufferTensor(indexVars));
    IndexStmt iterateStmt = Yield(indexVars, packedTensor(indexVars));
    for (int i = format.getOrder() - 1; i >= 0; --i) {
      int mode = format.getModeOrdering()[i];
      packStmt = forall(indexVars[mode], packStmt);
      iterateStmt = forall(indexVars[mode], iterateStmt);
    }

    // TODO: remove this when removing the old dense
    struct Rewriter : IndexNotationRewriter {
      using IndexNotationRewriter::visit;

      void visit(const AccessNode* op) {
        TensorVar var = op->tensorVar;
        Format format = var.getFormat();
        vector<ModeFormatPack> packs;
        for (auto& pack : format.getModeFormatPacks()) {
          vector<ModeFormat> modeFormats;
          for (auto& modeFormat : pack.getModeFormats()) {
            if (modeFormat == dense) {
              modeFormats.push_back(denseNew);
            }
            else {
              modeFormats.push_back(modeFormat);
            }
          }
          packs.push_back(ModeFormatPack(modeFormats));
        }
        expr = Access(TensorVar(var.getName(), var.getType(),
                                Format(packs, format.getModeOrdering())),
                      op->indexVars);
      };
    };
    packStmt = Rewriter().rewrite(packStmt);
    iterateStmt = Rewriter().rewrite(iterateStmt);

    // Lower packing and iterator code.
    helperModule->addFunction(lower(packStmt, "pack", true, true));
    helperModule->addFunction(lower(iterateStmt, "iterate", false, true));
  } else {
    const Format bufferFormat = COO(1, false, true, false);
    TensorBase bufferVector(ctype, {1}, bufferFormat);
    TensorBase packedVector(ctype, {1}, denseNew);

    // Define and lower packing routine.
    // TODO: Redefine as reduction into packed scalar once reduction bug 
    //       has been fixed in new lowering machinery.
    IndexVar indexVar;
    IndexStmt packStmt = makeConcrete(Assignment(packedVector(indexVar), 
                                                 bufferVector(indexVar)));
    helperModule->addFunction(lower(packStmt, "pack", false, true));

    // Define and lower iterator code.
    TensorBase packedScalar(ctype, dimensions, format);
    IndexStmt iterateStmt = Yield({}, packedScalar({}));
    helperModule->addFunction(lower(iterateStmt, "iterate", false, true));
  }
  helperModule->compile();

  return helperModule;
}

template<typename T>
bool isZero(T a) {
  if ((double)a == 0.0) {
    return true;
  }
  return false;
}

template<typename T>
bool isZero(std::complex<T> a) {
  if (a.real() == 0.0 && a.imag() == 0.0) {
    return true;
  }
  return false;
}

template<typename T>
bool scalarEquals(T a, T b) {
  double diff = ((double) a - (double) b)/(double)a;
  if (abs(diff) > 10e-6) {
    return false;
  }
  return true;
}

template<typename T>
bool scalarEquals(std::complex<T> a, std::complex<T> b) {
  T diff = std::abs((a - b)/a);
  if ((diff > 10e-6) || (diff < -10e-6)) {
    return false;
  }
  return true;
}
  
template<typename T>
bool equalsTyped(const TensorBase& a, const TensorBase& b) {
  auto at = iterate<T>(a);
  auto bt = iterate<T>(b);
  auto ait = at.begin();
  auto bit = bt.begin();
  
  while (ait != at.end() && bit != bt.end()) {
    auto acoord = ait->first;
    auto bcoord = bit->first;
    auto aval = ait->second;
    auto bval = bit->second;

    if (acoord != bcoord) {
      if (isZero(aval)) {
        ++ait;
        continue;
      }
      else if (isZero(bval)) {
        ++bit;
        continue;
      }

      return false;
    }
    if (!scalarEquals(aval, bval)) {
      return false;
    }

    ++ait;
    ++bit;
  }
  while (ait != at.end()) {
    auto aval = ait->second;
    if (!isZero(aval)) {
      return false;
    }
    ++ait;
  }
  while (bit != bt.end()) {
    auto bval = bit->second;
    if (!isZero(bval)) {
      return false;
    }
    ++bit;
  }
  return (ait == at.end() && bit == bt.end());
}  

bool equals(const TensorBase& a, const TensorBase& b) {
  // Component type must be the same
  if (a.getComponentType() != b.getComponentType()) {
    return false;
  }

  // Orders must be the same
  if (a.getOrder() != b.getOrder()) {
    return false;
  }

  // Dimensions must be the same
  for (int mode = 0; mode < a.getOrder(); mode++) {
    if (a.getDimension(mode) != b.getDimension(mode)) {
      return false;
    }
  }

  // Values must be the same
  switch(a.getComponentType().getKind()) {
    case Datatype::Bool: taco_ierror; return false;
    case Datatype::UInt8: return equalsTyped<uint8_t>(a, b);
    case Datatype::UInt16: return equalsTyped<uint16_t>(a, b);
    case Datatype::UInt32: return equalsTyped<uint32_t>(a, b);
    case Datatype::UInt64: return equalsTyped<uint64_t>(a, b);
    case Datatype::UInt128: return equalsTyped<unsigned long long>(a, b);
    case Datatype::Int8: return equalsTyped<int8_t>(a, b);
    case Datatype::Int16: return equalsTyped<int16_t>(a, b);
    case Datatype::Int32: return equalsTyped<int32_t>(a, b);
    case Datatype::Int64: return equalsTyped<int64_t>(a, b);
    case Datatype::Int128: return equalsTyped<long long>(a, b);
    case Datatype::Float32: return equalsTyped<float>(a, b);
    case Datatype::Float64: return equalsTyped<double>(a, b);
    case Datatype::Complex64: return equalsTyped<std::complex<float>>(a, b);
    case Datatype::Complex128: return equalsTyped<std::complex<double>>(a, b);
    case Datatype::Undefined: taco_ierror << "Undefined data type"; 
  }
  taco_unreachable;
  return false;
}

bool operator==(const TensorBase& a, const TensorBase& b) {
  return a.content == b.content;
}

bool operator!=(const TensorBase& a, const TensorBase& b) {
  return a.content != b.content;
}

bool operator<(const TensorBase& a, const TensorBase& b) {
  return a.content < b.content;
}

bool operator>(const TensorBase& a, const TensorBase& b) {
  return a.content > b.content;
}

bool operator<=(const TensorBase& a, const TensorBase& b) {
  return a.content <= b.content;
}

bool operator>=(const TensorBase& a, const TensorBase& b) {
  return a.content >= b.content;
}

ostream& operator<<(ostream& os, const TensorBase& tensor) {
  vector<string> dimensionStrings;
  for (int dimension : tensor.getDimensions()) {
    dimensionStrings.push_back(to_string(dimension));
  }
  os << tensor.getName() << " (" << util::join(dimensionStrings, "x") << ") "
     << tensor.getFormat() << ":" << std::endl;

  // Print coordinates
  size_t numCoordinates = tensor.coordinateBufferUsed / tensor.coordinateSize;
  for (size_t i = 0; i < numCoordinates; i++) {
    int* ptr = (int*)&tensor.coordinateBuffer->data()[i*tensor.coordinateSize];
    os << "(" << util::join(ptr, ptr+tensor.getOrder()) << "): ";
    switch(tensor.getComponentType().getKind()) {
      case Datatype::Bool: taco_ierror; break;
      case Datatype::UInt8: os << ((uint8_t*)(ptr+tensor.getOrder()))[0] << std::endl; break;
      case Datatype::UInt16: os << ((uint16_t*)(ptr+tensor.getOrder()))[0] << std::endl; break;
      case Datatype::UInt32: os << ((uint32_t*)(ptr+tensor.getOrder()))[0] << std::endl; break;
      case Datatype::UInt64: os << ((uint64_t*)(ptr+tensor.getOrder()))[0] << std::endl; break;
      case Datatype::UInt128: os << ((unsigned long long*)(ptr+tensor.getOrder()))[0] << std::endl; break;
      case Datatype::Int8: os << ((int8_t*)(ptr+tensor.getOrder()))[0] << std::endl; break;
      case Datatype::Int16: os << ((int16_t*)(ptr+tensor.getOrder()))[0] << std::endl; break;
      case Datatype::Int32: os << ((int32_t*)(ptr+tensor.getOrder()))[0] << std::endl; break;
      case Datatype::Int64: os << ((int64_t*)(ptr+tensor.getOrder()))[0] << std::endl; break;
      case Datatype::Int128: os << ((long long*)(ptr+tensor.getOrder()))[0] << std::endl; break;
      case Datatype::Float32: os << ((float*)(ptr+tensor.getOrder()))[0] << std::endl; break;
      case Datatype::Float64: os << ((double*)(ptr+tensor.getOrder()))[0] << std::endl; break;
      case Datatype::Complex64: os << ((std::complex<float>*)(ptr+tensor.getOrder()))[0] << std::endl; break;
      case Datatype::Complex128: os << ((std::complex<double>*)(ptr+tensor.getOrder()))[0] << std::endl; break;
      case Datatype::Undefined: taco_ierror; break;
    }
  }

  // Print packed data
  os << tensor.getStorage();

  return os;
}

ostream& operator<<(ostream& os, TensorBase& tensor) {
  tensor.syncValues();
  vector<string> dimensionStrings;
  for (int dimension : tensor.getDimensions()) {
    dimensionStrings.push_back(to_string(dimension));
  }
  os << tensor.getName() << " (" << util::join(dimensionStrings, "x") << ") "
     << tensor.getFormat() << ":" << std::endl;

  // Print coordinates
  size_t numCoordinates = tensor.coordinateBufferUsed / tensor.coordinateSize;
  for (size_t i = 0; i < numCoordinates; i++) {
    int* ptr = (int*)&tensor.coordinateBuffer->data()[i*tensor.coordinateSize];
    os << "(" << util::join(ptr, ptr+tensor.getOrder()) << "): ";
    switch(tensor.getComponentType().getKind()) {
      case Datatype::Bool: taco_ierror; break;
      case Datatype::UInt8: os << ((uint8_t*)(ptr+tensor.getOrder()))[0] << std::endl; break;
      case Datatype::UInt16: os << ((uint16_t*)(ptr+tensor.getOrder()))[0] << std::endl; break;
      case Datatype::UInt32: os << ((uint32_t*)(ptr+tensor.getOrder()))[0] << std::endl; break;
      case Datatype::UInt64: os << ((uint64_t*)(ptr+tensor.getOrder()))[0] << std::endl; break;
      case Datatype::UInt128: os << ((unsigned long long*)(ptr+tensor.getOrder()))[0] << std::endl; break;
      case Datatype::Int8: os << ((int8_t*)(ptr+tensor.getOrder()))[0] << std::endl; break;
      case Datatype::Int16: os << ((int16_t*)(ptr+tensor.getOrder()))[0] << std::endl; break;
      case Datatype::Int32: os << ((int32_t*)(ptr+tensor.getOrder()))[0] << std::endl; break;
      case Datatype::Int64: os << ((int64_t*)(ptr+tensor.getOrder()))[0] << std::endl; break;
      case Datatype::Int128: os << ((long long*)(ptr+tensor.getOrder()))[0] << std::endl; break;
      case Datatype::Float32: os << ((float*)(ptr+tensor.getOrder()))[0] << std::endl; break;
      case Datatype::Float64: os << ((double*)(ptr+tensor.getOrder()))[0] << std::endl; break;
      case Datatype::Complex64: os << ((std::complex<float>*)(ptr+tensor.getOrder()))[0] << std::endl; break;
      case Datatype::Complex128: os << ((std::complex<double>*)(ptr+tensor.getOrder()))[0] << std::endl; break;
      case Datatype::Undefined: taco_ierror; break;
    }
  }

  // Print packed data
  os << tensor.getStorage();

  return os;
}

static string getExtension(string filename) {
  return filename.substr(filename.find_last_of(".") + 1);
}

template <typename T, typename U>
TensorBase dispatchRead(T& file, FileType filetype, U format, bool pack) {
  TensorBase tensor;
  switch (filetype) {
    case FileType::ttx:
    case FileType::mtx:
      tensor = readMTX(file, format, pack);
      break;
    case FileType::tns:
      tensor = readTNS(file, format, pack);
      break;
    case FileType::rb:
      tensor = readRB(file, format, pack);
      break;
  }
  return tensor;
}

template <typename U>
TensorBase dispatchRead(std::string filename, U format, bool pack) {
  string extension = getExtension(filename);

  TensorBase tensor;
  if (extension == "ttx") {
    tensor = dispatchRead(filename, FileType::ttx, format, pack);
  }
  else if (extension == "tns") {
    tensor = dispatchRead(filename, FileType::tns, format, pack);
  }
  else if (extension == "mtx") {
    tensor = dispatchRead(filename, FileType::mtx, format, pack);
  }
  else if (extension == "rb") {
    tensor = dispatchRead(filename, FileType::rb, format, pack);
  }
  else {
    taco_uerror << "File extension not recognized: " << filename << std::endl;
  }

  string name = filename.substr(filename.find_last_of("/") + 1);
  name = name.substr(0, name.find_first_of("."));
  std::replace(name.begin(), name.end(), '-', '_');
  tensor.setName(name);

  return tensor;
}

TensorBase read(std::string filename, ModeFormat modetype, bool pack) {
  return dispatchRead(filename, modetype, pack);
}

TensorBase read(std::string filename, Format format, bool pack) {
  return dispatchRead(filename, format, pack);
}

TensorBase read(string filename, FileType filetype, ModeFormat modetype, 
                bool pack) {
  return dispatchRead(filename, filetype, modetype, pack);
}

TensorBase read(string filename, FileType filetype, Format format, bool pack) {
  return dispatchRead(filename, filetype, format, pack);
}

TensorBase read(istream& stream, FileType filetype, ModeFormat modetype, 
                bool pack) {
  return dispatchRead(stream, filetype, modetype, pack);
}

TensorBase read(istream& stream, FileType filetype, Format format, bool pack) {
  return dispatchRead(stream, filetype, format, pack);
}

template <typename T>
void dispatchWrite(T& file, const TensorBase& tensor, FileType filetype) {
  switch (filetype) {
    case FileType::ttx:
    case FileType::mtx:
      writeMTX(file, tensor);
      break;
    case FileType::tns:
      writeTNS(file, tensor);
      break;
    case FileType::rb:
      writeRB(file, tensor);
      break;
  }
}

void write(string filename, const TensorBase& tensor) {
  string extension = getExtension(filename);
  if (extension == "ttx") {
    dispatchWrite(filename, tensor, FileType::ttx);
  }
  else if (extension == "tns") {
    dispatchWrite(filename, tensor, FileType::tns);
  }
  else if (extension == "mtx") {
    taco_iassert(tensor.getOrder() == 2) <<
       "The .mtx format only supports matrices. Consider using the .ttx format "
       "instead";
    dispatchWrite(filename, tensor, FileType::mtx);
  }
  else if (extension == "rb") {
    dispatchWrite(filename, tensor, FileType::rb);
  }
  else {
    taco_uerror << "File extension not recognized: " << filename << std::endl;
  }
}

void write(string filename, FileType filetype, const TensorBase& tensor) {
  dispatchWrite(filename, tensor, filetype);
}

void write(ofstream& stream, FileType filetype, const TensorBase& tensor) {
  dispatchWrite(stream, tensor, filetype);
}

void packOperands(const TensorBase& tensor) {
  auto operands = getTensors(tensor.getAssignment().getRhs());
  for (TensorBase operand : operands) {
    operand.pack();
  }
}

}<|MERGE_RESOLUTION|>--- conflicted
+++ resolved
@@ -334,13 +334,11 @@
 
 /// Pack coordinates into a data structure given by the tensor format.
 void TensorBase::pack() {
-<<<<<<< HEAD
   if (!needsPack()) {
     return;
   }
   setNeedsPack(false);
-  int order = getOrder();
-=======
+
   const int order = getOrder();
   const int csize = getComponentType().getNumBytes();
   const std::vector<int>& dimensions = getDimensions();
@@ -350,7 +348,6 @@
   
   const auto helperFuncs = getHelperFunctions(getFormat(), getComponentType(), 
                                               dimensions);
->>>>>>> de6fcfb4
 
   // Pack scalars
   if (order == 0) {
@@ -547,7 +544,6 @@
   return getStorage();
 }
 
-<<<<<<< HEAD
 void TensorBase::syncValues() {
   if (content->needsPack) {
     pack();
@@ -595,36 +591,6 @@
   dependents.clear();
 }
 
-static size_t unpackTensorData(const taco_tensor_t& tensorData,
-                               const TensorBase& tensor) {
-  auto storage = tensor.getStorage();
-  auto format = storage.getFormat();
-
-  vector<ModeIndex> modeIndices;
-  size_t numVals = 1;
-  for (int i = 0; i < tensor.getOrder(); i++) {
-    ModeFormat modeType = format.getModeFormats()[i];
-    if (modeType == Dense) {
-      Array size = makeArray({*(int*)tensorData.indices[i][0]});
-      modeIndices.push_back(ModeIndex({size}));
-      numVals *= ((int*)tensorData.indices[i][0])[0];
-    } else if (modeType == Sparse) {
-      auto size = ((int*)tensorData.indices[i][0])[numVals];
-      Array pos = Array(type<int>(), tensorData.indices[i][0], numVals+1, Array::UserOwns);
-      Array idx = Array(type<int>(), tensorData.indices[i][1], size, Array::UserOwns);
-      modeIndices.push_back(ModeIndex({pos, idx}));
-      numVals = size;
-    } else {
-      taco_not_supported_yet;
-    }
-  }
-  storage.setIndex(Index(format, modeIndices));
-  storage.setValues(Array(tensor.getComponentType(), tensorData.vals, numVals));
-  return numVals;
-}
-
-=======
->>>>>>> de6fcfb4
 static inline vector<TensorBase> getTensors(const IndexExpr& expr) {
   struct GetOperands : public IndexNotationVisitor {
     using IndexNotationVisitor::visit;
