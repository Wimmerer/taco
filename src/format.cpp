--- conflicted
+++ resolved
@@ -26,11 +26,7 @@
 }
 
 std::ostream &operator<<(std::ostream& os, const Format& format) {
-<<<<<<< HEAD
   return os << "(" << util::join(format.getLevels()) << ")";
-=======
-  return os << "(" << util::join(format.getLevels()) << ")" << std::endl;
->>>>>>> 6979b3c1
 }
 
 std::ostream& operator<<(std::ostream& os, const LevelType& levelType) {
