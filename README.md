--- conflicted
+++ resolved
@@ -35,8 +35,7 @@
     cmake -DCMAKE_BUILD_TYPE=Release ..
     make -j8
   
-<<<<<<< HEAD
-To build taco with the Python API (pytaco), use the following CMake line with the instructions above:
+To build taco with the Python API (pytaco), add `-DPYTHON=ON` to the cmake line above. For example:
 
     cmake -DCMAKE_BUILD_TYPE=Release -DPYTHON=ON ..
 
@@ -44,14 +43,11 @@
 
     export PYTHONPATH=<taco-directory>/python_bindings/libs/:$PYTHONPATH
 
-To build taco for NVIDIA CUDA, use the following CMake line with the instructions above:
-=======
-To build taco with support for parallel execution (using OpenMP), use the following cmake line with the instructions above:
+To build taco with support for parallel execution (using OpenMP), add `-DOPENMP=ON` to the cmake line above. For example:
 
     cmake -DCMAKE_BUILD_TYPE=Release -DOPENMP=ON ..
 
-To build taco for NVIDIA CUDA, use the following cmake line with the instructions above:
->>>>>>> 7ad3d537
+To build taco for NVIDIA CUDA, add `-DCUDA=ON` to the cmake line above. For example:
 
     cmake -DCMAKE_BUILD_TYPE=Release -DCUDA=ON ..
 
